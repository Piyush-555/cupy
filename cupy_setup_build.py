from __future__ import print_function
from distutils import ccompiler
from distutils import errors
from distutils import msvccompiler
from distutils import sysconfig
from distutils import unixccompiler
import os
from os import path
import sys

import pkg_resources
import setuptools
from setuptools.command import build_ext

from install import build
from install import utils


required_cython_version = pkg_resources.parse_version('0.24.0')

MODULES = [
    {
        'name': 'cuda',
        'file': [
            'cupy.core.core',
            'cupy.core.flags',
            'cupy.core.internal',
            'cupy.cuda.cublas',
            'cupy.cuda.curand',
            'cupy.cuda.cusparse',
            'cupy.cuda.device',
            'cupy.cuda.driver',
            'cupy.cuda.memory',
            'cupy.cuda.nvrtc',
            'cupy.cuda.pinned_memory',
            'cupy.cuda.profiler',
            'cupy.cuda.nvtx',
            'cupy.cuda.function',
            'cupy.cuda.runtime',
            'cupy.util',
        ],
        'include': [
            'cublas_v2.h',
            'cuda.h',
            'cuda_profiler_api.h',
            'cuda_runtime.h',
            'curand.h',
<<<<<<< HEAD
            'nvrtc.h',
=======
            'cusparse.h',
>>>>>>> ae4eb0a5
            'nvToolsExt.h',
        ],
        'libraries': [
            'cublas',
            'cuda',
            'cudart',
            'curand',
<<<<<<< HEAD
            'nvrtc',
=======
            'cusparse',
>>>>>>> ae4eb0a5
            'nvToolsExt',
        ],
        'check_method': build.check_cuda_version,
    },
    {
        'name': 'cudnn',
        'file': [
            'cupy.cuda.cudnn',
        ],
        'include': [
            'cudnn.h',
        ],
        'libraries': [
            'cudnn',
        ],
        'check_method': build.check_cudnn_version,
    },
    {
        'name': 'nccl',
        'file': [
            'cupy.cuda.nccl',
        ],
        'include': [
            'nccl.h',
        ],
        'libraries': [
            'nccl',
        ],
        'check_method': build.check_nccl_version,
    },
    {
        'name': 'cusolver',
        'file': [
            'cupy.cuda.cusolver',
        ],
        'include': [
            'cusolverDn.h',
        ],
        'libraries': [
            'cusolver',
        ],
        'check_method': build.check_cusolver_version,
    },
    {
        # The value of the key 'file' is a list that contains extension names
        # or tuples of an extension name and a list of other souces files
        # required to build the extension such as .cpp files and .cu files.
        #
        #   <extension name> | (<extension name>, a list of <other source>)
        #
        # The extension name is also interpreted as the name of the Cython
        # source file required to build the extension with appending '.pyx'
        # file extension.
        'name': 'thrust',
        'file': [
            ('cupy.cuda.thrust', ['cupy/cuda/cupy_thrust.cu']),
        ],
        'include': [
            'thrust/device_ptr.h',
            'thrust/sort.h',
        ],
        'libraries': [
            'cudart',
        ],
        'check_method': build.check_cuda_version,
    }
]

if sys.platform == 'win32':
    mod_cuda = MODULES[0]
    mod_cuda['libraries'].remove('nvToolsExt')
    if utils.search_on_path(['nvToolsExt64_1.dll']) is None:
        mod_cuda['file'].remove('cupy.cuda.nvtx')
        mod_cuda['include'].remove('nvToolsExt.h')
        utils.print_warning(
            'Cannot find nvToolsExt. nvtx was disabled.')
    else:
        mod_cuda['libraries'].append('nvToolsExt64_1')


def ensure_module_file(file):
    if isinstance(file, tuple):
        return file
    else:
        return (file, [])


def module_extension_name(file):
    return ensure_module_file(file)[0]


def module_extension_sources(file, use_cython, no_cuda):
    pyx, others = ensure_module_file(file)
    ext = '.pyx' if use_cython else '.cpp'
    pyx = path.join(*pyx.split('.')) + ext

    # If CUDA SDK is not available, remove CUDA C files from extension sources
    # and use stubs defined in header files.
    if no_cuda:
        others1 = []
        for source in others:
            base, ext = os.path.splitext(source)
            if ext == '.cu':
                continue
            others1.append(source)
        others = others1

    return [pyx] + others


def check_readthedocs_environment():
    return os.environ.get('READTHEDOCS', None) == 'True'


def check_library(compiler, includes=(), libraries=(),
                  include_dirs=(), library_dirs=()):

    source = ''.join(['#include <%s>\n' % header for header in includes])
    source += 'int main(int argc, char* argv[]) {return 0;}'
    try:
        # We need to try to build a shared library because distutils
        # uses different option to build an executable and a shared library.
        # Especially when a user build an executable, distutils does not use
        # LDFLAGS environment variable.
        build.build_shlib(compiler, source, libraries,
                          include_dirs, library_dirs)
    except Exception as e:
        print(e)
        return False
    return True


def make_extensions(options, compiler, use_cython):
    """Produce a list of Extension instances which passed to cythonize()."""

    no_cuda = options['no_cuda']
    settings = build.get_compiler_setting()

    include_dirs = settings['include_dirs']

    settings['include_dirs'] = [
        x for x in include_dirs if path.exists(x)]
    settings['library_dirs'] = [
        x for x in settings['library_dirs'] if path.exists(x)]
    if sys.platform != 'win32':
        settings['runtime_library_dirs'] = settings['library_dirs']
    if sys.platform == 'darwin':
        args = settings.setdefault('extra_link_args', [])
        args.append(
            '-Wl,' + ','.join('-rpath,' + p
                              for p in settings['library_dirs']))
        # -rpath is only supported when targetting Mac OS X 10.5 or later
        args.append('-mmacosx-version-min=10.5')

    # This is a workaround for Anaconda.
    # Anaconda installs libstdc++ from GCC 4.8 and it is not compatible
    # with GCC 5's new ABI.
    settings['define_macros'].append(('_GLIBCXX_USE_CXX11_ABI', '0'))

    # In the environment with CUDA 7.5 on Ubuntu 16.04, gcc5.3 does not
    # automatically deal with memcpy because string.h header file has
    # been changed. This is a workaround for that environment.
    # See details in the below discussions:
    # https://github.com/BVLC/caffe/issues/4046
    # https://groups.google.com/forum/#!topic/theano-users/3ihQYiTRG4E
    settings['define_macros'].append(('_FORCE_INLINES', '1'))

    if options['linetrace']:
        settings['define_macros'].append(('CYTHON_TRACE', '1'))
        settings['define_macros'].append(('CYTHON_TRACE_NOGIL', '1'))
    if no_cuda:
        settings['define_macros'].append(('CUPY_NO_CUDA', '1'))

    ret = []
    for module in MODULES:
        print('Include directories:', settings['include_dirs'])
        print('Library directories:', settings['library_dirs'])

        if not no_cuda:
            err = False
            if not check_library(compiler,
                                 includes=module['include'],
                                 include_dirs=settings['include_dirs']):
                utils.print_warning(
                    'Include files not found: %s' % module['include'],
                    'Skip installing %s support' % module['name'],
                    'Check your CFLAGS environment variable')
                err = True
            elif not check_library(compiler,
                                   libraries=module['libraries'],
                                   library_dirs=settings['library_dirs']):
                utils.print_warning(
                    'Cannot link libraries: %s' % module['libraries'],
                    'Skip installing %s support' % module['name'],
                    'Check your LDFLAGS environment variable')
                err = True
            elif('check_method' in module and
                 not module['check_method'](compiler, settings)):
                err = True

            if err:
                if module['name'] == 'cuda':
                    raise Exception('Your CUDA environment is invalid. '
                                    'Please check above error log.')
                else:
                    # Other modules are optional. They are skipped.
                    continue

        s = settings.copy()
        if not no_cuda:
            s['libraries'] = module['libraries']

        if module['name'] == 'cusolver':
            args = s.setdefault('extra_link_args', [])
            # openmp is required for cusolver
            if compiler.compiler_type == 'unix' and sys.platform != 'darwin':
                # In mac environment, openmp is not required.
                args.append('-fopenmp')
            elif compiler.compiler_type == 'msvc':
                args.append('/openmp')

        if not no_cuda and module['name'] == 'thrust':
            if build.get_nvcc_path() is None:
                utils.print_warning(
                    'Cannot find nvcc in PATH.',
                    'Skip installing thrust support.')
                continue

        for f in module['file']:
            name = module_extension_name(f)
            sources = module_extension_sources(f, use_cython, no_cuda)
            extension = setuptools.Extension(name, sources, **s)
            ret.append(extension)

    return ret


def parse_args():
    cupy_profile = '--cupy-profile' in sys.argv
    if cupy_profile:
        sys.argv.remove('--cupy-profile')
    cupy_coverage = '--cupy-coverage' in sys.argv
    if cupy_coverage:
        sys.argv.remove('--cupy-coverage')
    no_cuda = '--cupy-no-cuda' in sys.argv
    if no_cuda:
        sys.argv.remove('--cupy-no-cuda')

    arg_options = {
        'profile': cupy_profile,
        'linetrace': cupy_coverage,
        'annotate': cupy_coverage,
        'no_cuda': no_cuda,
    }
    if check_readthedocs_environment():
        arg_options['no_cuda'] = True
    return arg_options


def check_cython_version():
    try:
        import Cython
        cython_version = pkg_resources.parse_version(Cython.__version__)
        return cython_version >= required_cython_version
    except ImportError:
        return False


def cythonize(extensions, arg_options):
    import Cython.Build

    directive_keys = ('linetrace', 'profile')
    directives = {key: arg_options[key] for key in directive_keys}

    cythonize_option_keys = ('annotate',)
    cythonize_options = {key: arg_options[key]
                         for key in cythonize_option_keys}

    return Cython.Build.cythonize(
        extensions, verbose=True,
        compiler_directives=directives, **cythonize_options)


def check_extensions(extensions):
    for x in extensions:
        for f in x.sources:
            if not path.isfile(f):
                msg = ('Missing file: %s\n' % f +
                       'Please install Cython. ' +
                       'Please also check the version of Cython.\n' +
                       'See http://docs.chainer.org/en/stable/install.html')
                raise RuntimeError(msg)


def get_ext_modules():
    arg_options = parse_args()
    print('Options:', arg_options)

    # We need to call get_config_vars to initialize _config_vars in distutils
    # see #1849
    sysconfig.get_config_vars()
    compiler = ccompiler.new_compiler()
    sysconfig.customize_compiler(compiler)

    use_cython = check_cython_version()
    extensions = make_extensions(arg_options, compiler, use_cython)

    if use_cython:
        extensions = cythonize(extensions, arg_options)

    check_extensions(extensions)
    return extensions


def _nvcc_gencode_options(cuda_version):
    """Returns NVCC GPU code generation options."""

    # The arch_list specifies virtual architectures, such as 'compute_61', and
    # real architectures, such as 'sm_61', for which the CUDA input files are
    # to be compiled.
    #
    # The syntax of an entry of the list is
    #
    #     entry ::= virtual_arch | (virtual_arch, real_arch)
    #
    # where virtual_arch is a string which means a virtual architecture and
    # real_arch is a string which means a real architecture.
    #
    # If a virtual architecture is supplied, NVCC generates a PTX code for the
    # virtual architecture. If a pair of a virtual architecture and a real
    # architecture is supplied, NVCC generates a PTX code for the virtual
    # architecture as well as a cubin code for the real architecture.
    #
    # For example, making NVCC generate a PTX code for 'compute_60' virtual
    # architecture, the arch_list has an entry of 'compute_60'.
    #
    #     arch_list = ['compute_60']
    #
    # For another, making NVCC generate a PTX code for 'compute_61' virtual
    # architecture and a cubin code for 'sm_61' real architecture, the
    # arch_list has an entry of ('compute_61', 'sm_61').
    #
    #     arch_list = [('compute_61', 'sm_61')]

    arch_list = ['compute_30', 'compute_50']
    if cuda_version >= 8000:
        arch_list += ['compute_60']

    options = []
    for arch in arch_list:
        if type(arch) is tuple:
            virtual_arch, real_arch = arch
            options.append('--generate-code=arch={},code={},{}'.format(
                virtual_arch, real_arch, virtual_arch))
        else:
            options.append('--generate-code=arch={},code={}'.format(
                arch, arch))

    return options


class _UnixCCompiler(unixccompiler.UnixCCompiler):
    src_extensions = list(unixccompiler.UnixCCompiler.src_extensions)
    src_extensions.append('.cu')

    def _compile(self, obj, src, ext, cc_args, extra_postargs, pp_opts):
        # For sources other than CUDA C ones, just call the super class method.
        if os.path.splitext(src)[1] != '.cu':
            return unixccompiler.UnixCCompiler._compile(
                self, obj, src, ext, cc_args, extra_postargs, pp_opts)

        # For CUDA C source files, compile them with NVCC.
        _compiler_so = self.compiler_so
        try:
            nvcc_path = build.get_nvcc_path()
            self.set_executable('compiler_so', nvcc_path)

            cuda_version = build.get_cuda_version()
            postargs = _nvcc_gencode_options(cuda_version) + [
                '-O2', '--compiler-options="-fPIC"']
            print('NVCC options:', postargs)

            return unixccompiler.UnixCCompiler._compile(
                self, obj, src, ext, cc_args, postargs, pp_opts)
        finally:
            self.compiler_so = _compiler_so


class _MSVCCompiler(msvccompiler.MSVCCompiler):
    _cu_extensions = ['.cu']

    src_extensions = list(unixccompiler.UnixCCompiler.src_extensions)
    src_extensions.extend(_cu_extensions)

    def _compile_cu(self, sources, output_dir=None, macros=None,
                    include_dirs=None, debug=0, extra_preargs=None,
                    extra_postargs=None, depends=None):
        # Compile CUDA C files, mainly derived from UnixCCompiler._compile().

        macros, objects, extra_postargs, pp_opts, _build = \
            self._setup_compile(output_dir, macros, include_dirs, sources,
                                depends, extra_postargs)

        compiler_so = [build.get_nvcc_path()]
        cc_args = self._get_cc_args(pp_opts, debug, extra_preargs)
        cuda_version = build.get_cuda_version()
        postargs = _nvcc_gencode_options(cuda_version) + ['-O2']
        print('NVCC options:', postargs)

        for obj in objects:
            try:
                src, ext = _build[obj]
            except KeyError:
                continue
            try:
                self.spawn(compiler_so + cc_args + [src, '-o', obj] + postargs)
            except errors.DistutilsExecError as e:
                raise errors.CompileError(e.message)

        return objects

    def compile(self, sources, **kwargs):
        # Split CUDA C sources and others.
        cu_sources = []
        other_sources = []
        for source in sources:
            if os.path.splitext(source)[1] == '.cu':
                cu_sources.append(source)
            else:
                other_sources.append(source)

        # Compile source files other than CUDA C ones.
        other_objects = msvccompiler.MSVCCompiler.compile(
            self, other_sources, **kwargs)

        # Compile CUDA C sources.
        cu_objects = self._compile_cu(cu_sources, **kwargs)

        # Return compiled object filenames.
        return other_objects + cu_objects


class custom_build_ext(build_ext.build_ext):

    """Custom `build_ext` command to include CUDA C source files."""

    def run(self):
        if build.get_nvcc_path() is not None:
            def wrap_new_compiler(func):
                def _wrap_new_compiler(*args, **kwargs):
                    try:
                        return func(*args, **kwargs)
                    except errors.DistutilsPlatformError:
                        if not sys.platform == 'win32':
                            CCompiler = _UnixCCompiler
                        else:
                            CCompiler = _MSVCCompiler
                        return CCompiler(
                            None, kwargs['dry_run'], kwargs['force'])
                return _wrap_new_compiler
            ccompiler.new_compiler = wrap_new_compiler(ccompiler.new_compiler)
            # Intentionally causes DistutilsPlatformError in
            # ccompiler.new_compiler() function to hook.
            self.compiler = 'nvidia'
        build_ext.build_ext.run(self)<|MERGE_RESOLUTION|>--- conflicted
+++ resolved
@@ -45,11 +45,8 @@
             'cuda_profiler_api.h',
             'cuda_runtime.h',
             'curand.h',
-<<<<<<< HEAD
+            'cusparse.h',
             'nvrtc.h',
-=======
-            'cusparse.h',
->>>>>>> ae4eb0a5
             'nvToolsExt.h',
         ],
         'libraries': [
@@ -57,11 +54,8 @@
             'cuda',
             'cudart',
             'curand',
-<<<<<<< HEAD
+            'cusparse',
             'nvrtc',
-=======
-            'cusparse',
->>>>>>> ae4eb0a5
             'nvToolsExt',
         ],
         'check_method': build.check_cuda_version,
