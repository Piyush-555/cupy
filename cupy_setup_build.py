--- conflicted
+++ resolved
@@ -165,7 +165,21 @@
         'check_method': build.check_cuda_version,
     },
     {
-<<<<<<< HEAD
+        'name': 'cutensor',
+        'file': [
+            'cupy.cuda.cutensor',
+        ],
+        'include': [
+            'cutensor.h',
+        ],
+        'libraries': [
+            'cutensor',
+            'cublas',
+        ],
+        'check_method': build.check_cutensor_version,
+        'version_method': build.get_cutensor_version,
+    },
+    {
         'name': 'cub',
         'file': [
             ('cupy.cuda.cub', ['cupy/cuda/cupy_cub.cu']),
@@ -177,21 +191,6 @@
             'cudart',
         ],
         'check_method': build.check_cuda_version,
-=======
-        'name': 'cutensor',
-        'file': [
-            'cupy.cuda.cutensor',
-        ],
-        'include': [
-            'cutensor.h',
-        ],
-        'libraries': [
-            'cutensor',
-            'cublas',
-        ],
-        'check_method': build.check_cutensor_version,
-        'version_method': build.get_cutensor_version,
->>>>>>> 83b53380
     },
 ]
 
