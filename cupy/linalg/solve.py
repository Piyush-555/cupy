--- conflicted
+++ resolved
@@ -267,11 +267,7 @@
         dtype = numpy.find_common_type((a.dtype.char, 'f'), ()).char
 
     cusolver_handle = device.get_cusolver_handle()
-<<<<<<< HEAD
-    dev_info = cupy.empty(1, dtype=cupy.int32)
-=======
     dev_info = cupy.empty(1, dtype=numpy.int32)
->>>>>>> f1b60d76
 
     ipiv = cupy.empty((a.shape[0], 1), dtype=numpy.intc)
 
@@ -292,13 +288,9 @@
         getrf_bufferSize = cusolver.zgetrf_bufferSize
         getrs = cusolver.zgetrs
     else:
-<<<<<<< HEAD
         msg = ('dtype must be float32 (\'f\'), float64 (\'d\'), complex64 '
                '(\'F\') or complex128 (\'D\') (actual: {})'.format(dtype))
         raise ValueError(msg)
-=======
-        raise ValueError('unsupported dtype')
->>>>>>> f1b60d76
 
     m = a.shape[0]
 
