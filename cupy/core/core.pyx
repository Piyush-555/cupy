# distutils: language = c++

from __future__ import division
import sys

import ctypes
import numpy
import six

import cupy
from cupy.core import _errors
from cupy.core._kernel import create_ufunc
from cupy.core._kernel import ElementwiseKernel
from cupy.core._kernel import ReductionKernel
from cupy.core._kernel import ufunc  # NOQA
from cupy.core._ufuncs import elementwise_copy
from cupy.core._ufuncs import elementwise_copy_where
from cupy.core import flags
from cupy.cuda import device
from cupy.cuda import memory as memory_module


from cupy import util
from cupy.cuda.runtime import CUDARuntimeError

cimport cpython  # NOQA
cimport cython  # NOQA
from libcpp cimport vector

from cupy.core cimport _dtype
from cupy.core._dtype cimport get_dtype
from cupy.core._kernel cimport create_ufunc
from cupy.core cimport _routines_indexing as _indexing
from cupy.core cimport _routines_logic as _logic
from cupy.core cimport _routines_manipulation as _manipulation
from cupy.core cimport _routines_math as _math
from cupy.core cimport _routines_sorting as _sorting
from cupy.core cimport _routines_statistics as _statistics
from cupy.core cimport dlpack
from cupy.core cimport internal
from cupy.cuda cimport cublas
from cupy.cuda cimport function
from cupy.cuda cimport pinned_memory
from cupy.cuda cimport runtime
from cupy.cuda cimport memory
from cupy.cuda cimport stream as stream_module


DEF MAX_NDIM = 25


@cython.profile(False)
cdef inline _should_use_rop(x, y):
    xp = getattr(x, '__array_priority__', 0)
    yp = getattr(y, '__array_priority__', 0)
    return xp < yp and not isinstance(y, ndarray)


cdef tuple _HANDLED_TYPES


cdef class ndarray:

    """Multi-dimensional array on a CUDA device.

    This class implements a subset of methods of :class:`numpy.ndarray`.
    The difference is that this class allocates the array content on the
    current GPU device.

    Args:
        shape (tuple of ints): Length of axes.
        dtype: Data type. It must be an argument of :class:`numpy.dtype`.
        memptr (cupy.cuda.MemoryPointer): Pointer to the array content head.
        strides (tuple of ints or None): Strides of data in memory.
        order ({'C', 'F'}): Row-major (C-style) or column-major
            (Fortran-style) order.

    Attributes:
        base (None or cupy.ndarray): Base array from which this array is
            created as a view.
        data (cupy.cuda.MemoryPointer): Pointer to the array content head.
        ~ndarray.dtype(numpy.dtype): Dtype object of element type.

            .. seealso::
               `Data type objects (dtype) \
               <https://docs.scipy.org/doc/numpy/reference/arrays.dtypes.html>`_
        ~ndarray.size (int): Number of elements this array holds.

            This is equivalent to product over the shape tuple.

            .. seealso:: :attr:`numpy.ndarray.size`

    """

    def __init__(self, shape, dtype=float, memptr=None, strides=None,
                 order='C'):
        cdef Py_ssize_t x, itemsize
        cdef tuple s = internal.get_size(shape)
        del shape

        cdef int order_char = (
            b'C' if order is None else internal._normalize_order(order))

        # `strides` is prioritized over `order`, but invalid `order` should be
        # checked even if `strides` is given.
        if order_char != b'C' and order_char != b'F':
            raise TypeError('order not understood. order=%s' % order)

        # Check for erroneous shape
        self._shape.reserve(len(s))
        for x in s:
            if x < 0:
                raise ValueError('Negative dimensions are not allowed')
            self._shape.push_back(x)
        del s

        # dtype
        self.dtype, itemsize = _dtype.get_dtype_with_itemsize(dtype)

        # Store shape and strides
        if strides is not None:
            if memptr is None:
                raise ValueError('memptr is required if strides is given.')
            self._set_shape_and_strides(self._shape, strides, True, True)
        elif order_char == b'C':
            self._set_contiguous_strides(itemsize, True)
        elif order_char == b'F':
            self._set_contiguous_strides(itemsize, False)
        else:
            assert False

        # data
        if memptr is None:
            self.data = memory.alloc(self.size * itemsize)
        else:
            self.data = memptr

    @property
    def __cuda_array_interface__(self):
        desc = {
            'shape': self.shape,
            'typestr': self.dtype.str,
            'descr': self.dtype.descr,
            'data': (self.data.ptr, False),
            'version': 0,
        }
        if not self._c_contiguous:
            desc['strides'] = self._strides

        return desc

    # The definition order of attributes and methods are borrowed from the
    # order of documentation at the following NumPy document.
    # https://docs.scipy.org/doc/numpy/reference/arrays.ndarray.html

    # -------------------------------------------------------------------------
    # Memory layout
    # -------------------------------------------------------------------------
    @property
    def flags(self):
        """Object containing memory-layout information.

        It only contains ``c_contiguous``, ``f_contiguous``, and ``owndata``
        attributes. All of these are read-only. Accessing by indexes is also
        supported.

        .. seealso:: :attr:`numpy.ndarray.flags`

        """
        return flags.Flags(self._c_contiguous, self._f_contiguous,
                           self.base is None)

    property shape:
        """Lengths of axes.

        Setter of this property involves reshaping without copy. If the array
        cannot be reshaped without copy, it raises an exception.

        .. seealso: :attr:`numpy.ndarray.shape`

        """

        def __get__(self):
            return tuple(self._shape)

        def __set__(self, newshape):
            _manipulation._ndarray_shape_setter(self, newshape)

    @property
    def strides(self):
        """Strides of axes in bytes.

        .. seealso:: :attr:`numpy.ndarray.strides`

        """
        return tuple(self._strides)

    @property
    def ndim(self):
        """Number of dimensions.

        ``a.ndim`` is equivalent to ``len(a.shape)``.

        .. seealso:: :attr:`numpy.ndarray.ndim`

        """
        return self._shape.size()

    @property
    def itemsize(self):
        """Size of each element in bytes.

        .. seealso:: :attr:`numpy.ndarray.itemsize`

        """
        return self.dtype.itemsize

    @property
    def nbytes(self):
        """Total size of all elements in bytes.

        It does not count skips between elements.

        .. seealso:: :attr:`numpy.ndarray.nbytes`

        """
        return self.size * self.dtype.itemsize

    # -------------------------------------------------------------------------
    # Other attributes
    # -------------------------------------------------------------------------
    @property
    def T(self):
        """Shape-reversed view of the array.

        If ndim < 2, then this is just a reference to the array itself.

        """
        if self.ndim < 2:
            return self
        else:
            return _manipulation._T(self)

    __array_priority__ = 100

    # -------------------------------------------------------------------------
    # Array interface
    # -------------------------------------------------------------------------
    # TODO(beam2d): Implement __array_interface__

    # -------------------------------------------------------------------------
    # foreign function interface
    # -------------------------------------------------------------------------
    @property
    def cstruct(self):
        """C representation of the array.

        This property is used for sending an array to CUDA kernels. The type of
        returned C structure is different for different dtypes and ndims. The
        definition of C type is written in ``cupy/carray.cuh``.

        """
        return CArray(self)

    # -------------------------------------------------------------------------
    # Array conversion
    # -------------------------------------------------------------------------
    cpdef item(self):
        """Converts the array with one element to a Python scalar

        Returns:
            int or float or complex: The element of the array.

        .. seealso:: :meth:`numpy.ndarray.item`

        """
        if self.size != 1:
            raise ValueError(
                'can only convert an array of size 1 to a Python scalar')
        return self.get().item()

    cpdef tolist(self):
        """Converts the array to a (possibly nested) Python list.

        Returns:
            list: The possibly nested Python list of array elements.

        .. seealso:: :meth:`numpy.ndarray.tolist`

        """
        return self.get().tolist()

    # TODO(okuta): Implement itemset
    # TODO(okuta): Implement tostring
    # TODO(okuta): Implement tobytes

    cpdef tofile(self, fid, sep='', format='%s'):
        """Writes the array to a file.

        .. seealso:: :meth:`numpy.ndarray.tolist`

        """
        self.get().tofile(fid, sep, format)

    cpdef dump(self, file):
        """Dumps a pickle of the array to a file.

        Dumped file can be read back to :class:`cupy.ndarray` by
        :func:`cupy.load`.

        """
        six.moves.cPickle.dump(self, file, -1)

    cpdef dumps(self):
        """Dumps a pickle of the array to a string."""
        return six.moves.cPickle.dumps(self, -1)

    cpdef ndarray astype(
            self, dtype, order='K', casting=None, subok=None, copy=True):
        """Casts the array to given data type.

        Args:
            dtype: Type specifier.
            order ({'C', 'F', 'A', 'K'}): Row-major (C-style) or column-major
                (Fortran-style) order.
                When ``order`` is 'A', it uses 'F' if ``a`` is column-major and
                uses 'C' otherwise.
                And when ``order`` is 'K', it keeps strides as closely as
                possible.
            copy (bool): If it is False and no cast happens, then this method
                returns the array itself. Otherwise, a copy is returned.

        Returns:
            If ``copy`` is False and no cast is required, then the array itself
            is returned. Otherwise, it returns a (possibly casted) copy of the
            array.

        .. note::
           This method currently does not support ``casting``, and ``subok``
           arguments.

        .. seealso:: :meth:`numpy.ndarray.astype`

        """
        cdef vector.vector[Py_ssize_t] strides
        cdef Py_ssize_t stride

        # TODO(beam2d): Support casting and subok option
        if casting is not None:
            raise TypeError('casting is not supported yet')
        if subok is not None:
            raise TypeError('subok is not supported yet')

        if order is None:
            order = 'K'
        cdef int order_char = internal._normalize_order(order)

        dtype = get_dtype(dtype)
        if dtype == self.dtype:
            if not copy and (
                    order_char == b'K' or
                    order_char == b'A' and (self._c_contiguous or
                                            self._f_contiguous) or
                    order_char == b'C' and self._c_contiguous or
                    order_char == b'F' and self._f_contiguous):
                return self

        order_char = _update_order_char(self, order_char)

        if order_char == b'K':
            strides = _get_strides_for_order_K(self, dtype)
            newarray = ndarray(self.shape, dtype=dtype)
            # TODO(niboshi): Confirm update_x_contiguity flags
            newarray._set_shape_and_strides(self._shape, strides, True, True)
        else:
            newarray = ndarray(self.shape, dtype=dtype, order=chr(order_char))

        if self.size == 0:
            # skip copy
            pass
        elif self.dtype.kind == 'c' and newarray.dtype.kind == 'b':
            cupy.not_equal(self, 0j, out=newarray)
        elif self.dtype.kind == 'c' and newarray.dtype.kind != 'c':
            warnings.warn(
                'Casting complex values to real discards the imaginary part',
                numpy.ComplexWarning)
            elementwise_copy(self.real, newarray)
        else:
            elementwise_copy(self, newarray)
        return newarray

    # TODO(okuta): Implement byteswap

    cpdef ndarray copy(self, order='C'):
        """Returns a copy of the array.

        This method makes a copy of a given array in the current device.
        Even when a given array is located in another device, you can copy it
        to the current device.

        Args:
            order ({'C', 'F', 'A', 'K'}): Row-major (C-style) or column-major
                (Fortran-style) order.
                When ``order`` is 'A', it uses 'F' if ``a`` is column-major and
                uses 'C' otherwise.
                And when `order` is 'K', it keeps strides as closely as
                possible.

        .. seealso::
           :func:`cupy.copy` for full documentation,
           :meth:`numpy.ndarray.copy`

        """
        if self.size == 0:
            return self.astype(self.dtype, order=order)

        dev_id = device.get_device_id()
        if self.data.device_id == dev_id:
            return self.astype(self.dtype, order=order)

        # It need to make a contiguous copy for copying from another device
        runtime.setDevice(self.data.device_id)
        try:
            x = self.astype(self.dtype, order=order, copy=False)
        finally:
            runtime.setDevice(dev_id)
        newarray = ndarray(x.shape, dtype=x.dtype)
        if not x._c_contiguous and not x._f_contiguous:
            raise NotImplementedError(
                'CuPy cannot copy non-contiguous array between devices.')
        # TODO(niboshi): Confirm update_x_contiguity flags
        newarray._strides = x._strides
        newarray._c_contiguous = x._c_contiguous
        newarray._f_contiguous = x._f_contiguous
        newarray.data.copy_from_device(x.data, x.nbytes)
        return newarray

    cpdef ndarray view(self, dtype=None):
        """Returns a view of the array.

        Args:
            dtype: If this is different from the data type of the array, the
                returned view reinterpret the memory sequence as an array of
                this type.

        Returns:
            cupy.ndarray: A view of the array. A reference to the original
            array is stored at the :attr:`~ndarray.base` attribute.

        .. seealso:: :meth:`numpy.ndarray.view`

        """
        # Use __new__ instead of __init__ to skip recomputation of contiguity
        cdef Py_ssize_t ndim
        cdef int self_is, v_is
        v = self._view(self._shape, self._strides, False, False)
        if dtype is None:
            return v

        v.dtype, v_is = _dtype.get_dtype_with_itemsize(dtype)
        self_is = self.dtype.itemsize
        if v_is == self_is:
            return v

        ndim = self._shape.size()
        if ndim == 0:
            raise ValueError(
                'Changing the dtype of a 0d array is only supported if '
                'the itemsize is unchanged')
        if not self._c_contiguous:
            raise ValueError(
                'To change to a dtype of a different size, the array must '
                'be C-contiguous')
        v._shape[ndim - 1] = v._shape[ndim - 1] * self_is // v_is
        v._strides[ndim - 1] = v._strides[ndim - 1] * v_is // self_is
        v.size = v.size * self_is // v_is
        return v

    # TODO(okuta): Implement getfield
    # TODO(okuta): Implement setflags

    cpdef fill(self, value):
        """Fills the array with a scalar value.

        Args:
            value: A scalar value to fill the array content.

        .. seealso:: :meth:`numpy.ndarray.fill`

        """
        if isinstance(value, numpy.ndarray):
            if value.shape != ():
                raise ValueError(
                    'non-scalar numpy.ndarray cannot be used for fill')
            value = value.item()

        if value == 0 and self._c_contiguous:
            self.data.memset_async(0, self.nbytes)
        else:
            fill_kernel(value, self)

    # -------------------------------------------------------------------------
    # Shape manipulation
    # -------------------------------------------------------------------------
    def reshape(self, *shape, order='C'):
        """Returns an array of a different shape and the same content.

        .. seealso::
           :func:`cupy.reshape` for full documentation,
           :meth:`numpy.ndarray.reshape`

        """
        return _manipulation._ndarray_reshape(self, shape, order)

    # TODO(okuta): Implement resize

    def transpose(self, *axes):
        """Returns a view of the array with axes permuted.

        .. seealso::
           :func:`cupy.transpose` for full documentation,
           :meth:`numpy.ndarray.reshape`

        """
        return _manipulation._ndarray_transpose(self, axes)

    cpdef ndarray swapaxes(self, Py_ssize_t axis1, Py_ssize_t axis2):
        """Returns a view of the array with two axes swapped.

        .. seealso::
           :func:`cupy.swapaxes` for full documentation,
           :meth:`numpy.ndarray.swapaxes`

        """
        return _manipulation._ndarray_swapaxes(self, axis1, axis2)

    cpdef ndarray flatten(self):
        """Returns a copy of the array flatten into one dimension.

        It currently supports C-order only.

        Returns:
            cupy.ndarray: A copy of the array with one dimension.

        .. seealso:: :meth:`numpy.ndarray.flatten`

        """
        # TODO(beam2d): Support ordering option
        return _manipulation._ndarray_flatten(self)

    cpdef ndarray ravel(self, order='C'):
        """Returns an array flattened into one dimension.

        .. seealso::
           :func:`cupy.ravel` for full documentation,
           :meth:`numpy.ndarray.ravel`

        """
        return _manipulation._ndarray_ravel(self, order)

    cpdef ndarray squeeze(self, axis=None):
        """Returns a view with size-one axes removed.

        .. seealso::
           :func:`cupy.squeeze` for full documentation,
           :meth:`numpy.ndarray.squeeze`

        """
        return _manipulation._ndarray_squeeze(self, axis)

    # -------------------------------------------------------------------------
    # Item selection and manipulation
    # -------------------------------------------------------------------------
    cpdef ndarray take(self, indices, axis=None, out=None):
        """Returns an array of elements at given indices along the axis.

        .. seealso::
           :func:`cupy.take` for full documentation,
           :meth:`numpy.ndarray.take`

        """
        return _indexing._ndarray_take(self, indices, axis, out)

    cpdef put(self, indices, values, mode='wrap'):
        """Replaces specified elements of an array with given values.

        .. seealso::
           :func:`cupy.put` for full documentation,
           :meth:`numpy.ndarray.put`
        """
        return _indexing._ndarray_put(self, indices, values, mode)

    cpdef repeat(self, repeats, axis=None):
        """Returns an array with repeated arrays along an axis.

        .. seealso::
            :func:`cupy.repeat` for full documentation,
            :meth:`numpy.ndarray.repeat`

        """
        return _manipulation._ndarray_repeat(self, repeats, axis)

    cpdef choose(self, choices, out=None, mode='raise'):
        # TODO(niboshi): Write docstring
        return _indexing._ndarray_choose(self, choices, out, mode)

    cpdef sort(self, int axis=-1):
        """Sort an array, in-place with a stable sorting algorithm.

        Args:
            axis (int): Axis along which to sort. Default is -1, which means
                sort along the last axis.

        .. note::
           For its implementation reason, ``ndarray.sort`` currently supports
           only arrays with their own data, and does not support ``kind`` and
           ``order`` parameters that ``numpy.ndarray.sort`` does support.

        .. seealso::
            :func:`cupy.sort` for full documentation,
            :meth:`numpy.ndarray.sort`

        """
        # TODO(takagi): Support kind argument.
        _sorting._ndarray_sort(self, axis)

    cpdef ndarray argsort(self, axis=-1):
        """Returns the indices that would sort an array with stable sorting

        Args:
            axis (int or None): Axis along which to sort. Default is -1, which
                means sort along the last axis. If None is supplied, the array
                is flattened before sorting.

        Returns:
            cupy.ndarray: Array of indices that sort the array.

        .. seealso::
            :func:`cupy.argsort` for full documentation,
            :meth:`numpy.ndarray.argsort`

        """
        # TODO(takagi): Support kind argument.
        return _sorting._ndarray_argsort(self, axis)

    cpdef partition(self, kth, int axis=-1):
        """Partitions an array.

        Args:
            kth (int or sequence of ints): Element index to partition by. If
                supplied with a sequence of k-th it will partition all elements
                indexed by k-th of them into their sorted position at once.

            axis (int): Axis along which to sort. Default is -1, which means
                sort along the last axis.

        .. seealso::
            :func:`cupy.partition` for full documentation,
            :meth:`numpy.ndarray.partition`

        """
        _sorting._ndarray_partition(self, kth, axis)

    cpdef ndarray argpartition(self, kth, axis=-1):
        """Returns the indices that would partially sort an array.

        Args:
            kth (int or sequence of ints): Element index to partition by. If
                supplied with a sequence of k-th it will partition all elements
                indexed by k-th of them into their sorted position at once.
            axis (int or None): Axis along which to sort. Default is -1, which
                means sort along the last axis. If None is supplied, the array
                is flattened before sorting.

        Returns:
            cupy.ndarray: Array of the same type and shape as ``a``.

        .. seealso::
            :func:`cupy.argpartition` for full documentation,
            :meth:`numpy.ndarray.argpartition`

        """
        return _sorting._ndarray_argpartition(self, kth, axis)

    # TODO(okuta): Implement searchsorted

    cpdef tuple nonzero(self):
        """Return the indices of the elements that are non-zero.

        Returned Array is containing the indices of the non-zero elements
        in that dimension.

        Returns:
            tuple of arrays: Indices of elements that are non-zero.

        .. seealso::
            :func:`numpy.nonzero`

        """
        return _indexing._ndarray_nonzero(self)

    # TODO(okuta): Implement compress

    cpdef ndarray diagonal(self, offset=0, axis1=0, axis2=1):
        """Returns a view of the specified diagonals.

        .. seealso::
           :func:`cupy.diagonal` for full documentation,
           :meth:`numpy.ndarray.diagonal`

        """
        return _indexing._ndarray_diagonal(self, offset, axis1, axis2)

    # -------------------------------------------------------------------------
    # Calculation
    # -------------------------------------------------------------------------
    cpdef ndarray max(self, axis=None, out=None, dtype=None, keepdims=False):
        """Returns the maximum along a given axis.

        .. seealso::
           :func:`cupy.amax` for full documentation,
           :meth:`numpy.ndarray.max`

        """
        return _statistics._ndarray_max(self, axis, out, dtype, keepdims)

    cpdef ndarray argmax(self, axis=None, out=None, dtype=None,
                         keepdims=False):
        """Returns the indices of the maximum along a given axis.

        .. seealso::
           :func:`cupy.argmax` for full documentation,
           :meth:`numpy.ndarray.argmax`

        """
        return _statistics._ndarray_argmax(self, axis, out, dtype, keepdims)

    cpdef ndarray min(self, axis=None, out=None, dtype=None, keepdims=False):
        """Returns the minimum along a given axis.

        .. seealso::
           :func:`cupy.amin` for full documentation,
           :meth:`numpy.ndarray.min`

        """
        return _statistics._ndarray_min(self, axis, out, dtype, keepdims)

    cpdef ndarray argmin(self, axis=None, out=None, dtype=None,
                         keepdims=False):
        """Returns the indices of the minimum along a given axis.

        .. seealso::
           :func:`cupy.argmin` for full documentation,
           :meth:`numpy.ndarray.argmin`

        """
        return _statistics._ndarray_argmin(self, axis, out, dtype, keepdims)

    # TODO(okuta): Implement ptp

    cpdef ndarray clip(self, a_min=None, a_max=None, out=None):
        """Returns an array with values limited to [a_min, a_max].

        .. seealso::
           :func:`cupy.clip` for full documentation,
           :meth:`numpy.ndarray.clip`

        """
        return _math._ndarray_clip(self, a_min, a_max, out)

    cpdef ndarray round(self, decimals=0, out=None):
        """Returns an array with values rounded to the given number of decimals.

        .. seealso::
           :func:`cupy.around` for full documentation,
           :meth:`numpy.ndarray.round`

        """
        return _round_ufunc(self, decimals, out=out)

    cpdef ndarray trace(self, offset=0, axis1=0, axis2=1, dtype=None,
                        out=None):
        """Returns the sum along diagonals of the array.

        .. seealso::
           :func:`cupy.trace` for full documentation,
           :meth:`numpy.ndarray.trace`

        """
        d = self.diagonal(offset, axis1, axis2)
        return d.sum(-1, dtype, out, False)

    cpdef ndarray sum(self, axis=None, dtype=None, out=None, keepdims=False):
        """Returns the sum along a given axis.

        .. seealso::
           :func:`cupy.sum` for full documentation,
           :meth:`numpy.ndarray.sum`

        """
        return _math._ndarray_sum(self, axis, dtype, out, keepdims)

    cpdef ndarray cumsum(self, axis=None, dtype=None, out=None):
        """Returns the cumulative sum of an array along a given axis.

        .. seealso::
           :func:`cupy.cumsum` for full documentation,
           :meth:`numpy.ndarray.cumsum`

        """
        return _math._ndarray_cumsum(self, axis, dtype, out)

    cpdef ndarray mean(self, axis=None, dtype=None, out=None, keepdims=False):
        """Returns the mean along a given axis.

        .. seealso::
           :func:`cupy.mean` for full documentation,
           :meth:`numpy.ndarray.mean`

        """
        return _statistics._ndarray_mean(self, axis, dtype, out, keepdims)

    cpdef ndarray var(self, axis=None, dtype=None, out=None, ddof=0,
                      keepdims=False):
        """Returns the variance along a given axis.

        .. seealso::
           :func:`cupy.var` for full documentation,
           :meth:`numpy.ndarray.var`

        """
        return _statistics._ndarray_var(
            self, axis, dtype, out, ddof, keepdims)

    cpdef ndarray std(self, axis=None, dtype=None, out=None, ddof=0,
                      keepdims=False):
        """Returns the standard deviation along a given axis.

        .. seealso::
           :func:`cupy.std` for full documentation,
           :meth:`numpy.ndarray.std`

        """
        return _statistics._ndarray_std(self, axis, dtype, out, ddof, keepdims)

    cpdef ndarray prod(self, axis=None, dtype=None, out=None, keepdims=None):
        """Returns the product along a given axis.

        .. seealso::
           :func:`cupy.prod` for full documentation,
           :meth:`numpy.ndarray.prod`

        """
        return _math._ndarray_prod(self, axis, dtype, out, keepdims)

    cpdef ndarray cumprod(self, axis=None, dtype=None, out=None):
        """Returns the cumulative product of an array along a given axis.

        .. seealso::
           :func:`cupy.cumprod` for full documentation,
           :meth:`numpy.ndarray.cumprod`

        """
        return _math._ndarray_cumprod(self, axis, dtype, out)

    cpdef ndarray all(self, axis=None, out=None, keepdims=False):
        # TODO(niboshi): Write docstring
        return _logic._ndarray_all(self, axis, out, keepdims)

    cpdef ndarray any(self, axis=None, out=None, keepdims=False):
        # TODO(niboshi): Write docstring
        return _logic._ndarray_any(self, axis, out, keepdims)

    # -------------------------------------------------------------------------
    # Arithmetic and comparison operations
    # -------------------------------------------------------------------------
    # Comparison operators:

    def __richcmp__(object self, object other, int op):
        if isinstance(other, numpy.ndarray) and other.ndim == 0:
            other = other.item()  # Workaround for numpy<1.13
        if op == 0:
            return less(self, other)
        if op == 1:
            return less_equal(self, other)
        if op == 2:
            return equal(self, other)
        if op == 3:
            return not_equal(self, other)
        if op == 4:
            return greater(self, other)
        if op == 5:
            return greater_equal(self, other)
        return NotImplemented

    # Truth value of an array (bool):

    def __nonzero__(self):
        if self.size == 0:
            return False
        elif self.size == 1:
            return bool(self.get())
        else:
            msg = ('The truth value of an array with more than one element is '
                   'ambiguous. Use a.any() or a.all()')
            raise ValueError(msg)

    # Unary operations:

    def __neg__(self):
        return _math._negative(self)

    def __pos__(self):
        return self

    def __abs__(self):
        return _math._absolute(self)

    def __invert__(self):
        return invert(self)

    # Arithmetic:

    def __add__(x, y):
        if _should_use_rop(x, y):
            return y.__radd__(x)
        else:
            return _math._add(x, y)

    def __sub__(x, y):
        if _should_use_rop(x, y):
            return y.__rsub__(x)
        else:
            return _math._subtract(x, y)

    def __mul__(x, y):
        if _should_use_rop(x, y):
            return y.__rmul__(x)
        else:
            return _math._multiply(x, y)

    def __matmul__(x, y):
        if _should_use_rop(x, y):
            return y.__rmatmul__(x)
        else:
            return matmul(x, y)

    def __div__(x, y):
        if _should_use_rop(x, y):
            return y.__rdiv__(x)
        else:
            return _math._divide(x, y)

    def __truediv__(x, y):
        if _should_use_rop(x, y):
            return y.__rtruediv__(x)
        else:
            return _math._true_divide(x, y)

    def __floordiv__(x, y):
        if _should_use_rop(x, y):
            return y.__rfloordiv__(x)
        else:
            return _math._floor_divide(x, y)

    def __mod__(x, y):
        if _should_use_rop(x, y):
            return y.__rmod__(x)
        else:
            return _math._remainder(x, y)

    def __divmod__(x, y):
        if _should_use_rop(x, y):
            return y.__rdivmod__(x)
        else:
            return divmod(x, y)

    def __pow__(x, y, modulo):
        # Note that we ignore the modulo argument as well as NumPy.
        if _should_use_rop(x, y):
            return y.__rpow__(x)
        else:
            return _math._power(x, y)

    def __lshift__(x, y):
        if _should_use_rop(x, y):
            return y.__rlshift__(x)
        else:
            return left_shift(x, y)

    def __rshift__(x, y):
        if _should_use_rop(x, y):
            return y.__rrshift__(x)
        else:
            return right_shift(x, y)

    def __and__(x, y):
        if _should_use_rop(x, y):
            return y.__rand__(x)
        else:
            return bitwise_and(x, y)

    def __or__(x, y):
        if _should_use_rop(x, y):
            return y.__ror__(x)
        else:
            return bitwise_or(x, y)

    def __xor__(x, y):
        if _should_use_rop(x, y):
            return y.__rxor__(x)
        else:
            return bitwise_xor(x, y)

    # Arithmetic, in-place:

    def __iadd__(self, other):
        return _math._add(self, other, self)

    def __isub__(self, other):
        return _math._subtract(self, other, self)

    def __imul__(self, other):
        return _math._multiply(self, other, self)

    def __idiv__(self, other):
        return _math._divide(self, other, self)

    def __itruediv__(self, other):
        return _math._true_divide(self, other, self)

    def __ifloordiv__(self, other):
        return _math._floor_divide(self, other, self)

    def __imod__(self, other):
        return _math._remainder(self, other, self)

    def __ipow__(self, other):
        return _math._power(self, other, self)

    def __ilshift__(self, other):
        return left_shift(self, other, self)

    def __irshift__(self, other):
        return right_shift(self, other, self)

    def __iand__(self, other):
        return bitwise_and(self, other, self)

    def __ior__(self, other):
        return bitwise_or(self, other, self)

    def __ixor__(self, other):
        return bitwise_xor(self, other, self)

    cpdef ndarray conj(self):
        return _math._ndarray_conj(self)

    @property
    def real(self):
        return _math._ndarray_real_getter(self)

    @real.setter
    def real(self, value):
        _math._ndarray_real_setter(self, value)

    @property
    def imag(self):
        return _math._ndarray_imag_getter(self)

    @imag.setter
    def imag(self, value):
        _math._ndarray_imag_setter(self, value)

    # -------------------------------------------------------------------------
    # Special methods
    # -------------------------------------------------------------------------
    # For standard library functions:

    def __copy__(self):
        return self.copy()

    def __deepcopy__(self, memo):
        with self.device:
            return self.copy()

    def __reduce__(self):
        return array, (self.get(),)

    # Basic customization:

    # cupy.ndarray does not define __new__

    def __array__(self, dtype=None):
        if dtype is None or self.dtype == dtype:
            return self
        else:
            return self.astype(dtype)

    # TODO(okuta): Implement __array_wrap__

    # Container customization:

    def __iter__(self):
        if self._shape.size() == 0:
            raise TypeError('iteration over a 0-d array')
        return (self[i] for i in six.moves.range(self._shape[0]))

    def __len__(self):
        if self._shape.size() == 0:
            raise TypeError('len() of unsized object')
        return self._shape[0]

    def __getitem__(self, slices):
        """x.__getitem__(y) <==> x[y]

        Supports both basic and advanced indexing.

        .. note::

            Currently, it does not support ``slices`` that consists of more
            than one boolean arrays

        .. note::

           CuPy handles out-of-bounds indices differently from NumPy.
           NumPy handles them by raising an error, but CuPy wraps around them.

        Example:

            >>> a = cupy.arange(3)
            >>> a[[1, 3]]
            array([1, 0])

        """
        return _indexing._ndarray_getitem(self, slices)

    def __setitem__(self, slices, value):
        """x.__setitem__(slices, y) <==> x[slices] = y

        Supports both basic and advanced indexing.

        .. note::

            Currently, it does not support ``slices`` that consists of more
            than one boolean arrays

        .. note::

            CuPy handles out-of-bounds indices differently from NumPy when
            using integer array indexing.
            NumPy handles them by raising an error, but CuPy wraps around them.

            >>> import cupy
            >>> x = cupy.arange(3)
            >>> x[[1, 3]] = 10
            >>> x
            array([10, 10,  2])

        .. note::

            The behavior differs from NumPy when integer arrays in ``slices``
            reference the same location multiple times.
            In that case, the value that is actually stored is undefined.

            >>> import cupy
            >>> a = cupy.zeros((2,))
            >>> i = cupy.arange(10000) % 2
            >>> v = cupy.arange(10000).astype(cupy.float)
            >>> a[i] = v
            >>> a  # doctest: +SKIP
            array([9150., 9151.])

            On the other hand, NumPy stores the value corresponding to the
            last index among the indices referencing duplicate locations.

            >>> import numpy
            >>> a_cpu = numpy.zeros((2,))
            >>> i_cpu = numpy.arange(10000) % 2
            >>> v_cpu = numpy.arange(10000).astype(numpy.float)
            >>> a_cpu[i_cpu] = v_cpu
            >>> a_cpu
            array([9998., 9999.])

        """
        _indexing._ndarray_setitem(self, slices, value)

    def scatter_add(self, slices, value):
        """Adds given values to specified elements of an array.

        .. seealso::
            :func:`cupyx.scatter_add` for full documentation.

        """
        _indexing._ndarray_scatter_add(self, slices, value)

    # TODO(okuta): Implement __getslice__
    # TODO(okuta): Implement __setslice__
    # TODO(okuta): Implement __contains__

    # numpy/ufunc compat
    def __array_ufunc__(self, ufunc, method, *inputs, **kwargs):

        """Apply unary or binary ufunc to this array

        If binary, only allow if second argument is another cupy ndarray or
        a number, i.e., raise ValueError instead of silently converting a
        numpy array.
        """
        import cupy  # top-level ufuncs
        if 'out' in kwargs:
            # need to unfold tuple argument in kwargs
            out = kwargs['out']
            if len(out) != 1:
                raise ValueError('The \'out\' parameter must have exactly one '
                                 'array value')
            kwargs['out'] = out[0]

        if method == '__call__':
            if ufunc.signature is not None:
                # we don't support generalised-ufuncs (gufuncs)
                return NotImplemented
            name = ufunc.__name__
            try:
                cp_ufunc = getattr(cupy, name)
            except AttributeError:
                return NotImplemented
            if name in [
                    'greater', 'greater_equal', 'less', 'less_equal',
                    'equal', 'not_equal']:
                # workaround for numpy/numpy#12142
                inputs = tuple([
                    x.item()
                    if isinstance(x, numpy.ndarray) and x.ndim == 0
                    else x
                    for x in inputs
                ])
            return cp_ufunc(*inputs, **kwargs)
        # Don't use for now, interface uncertain
        # elif method =='at' and name == 'add':
            # the only ufunc attribute currently
            # http://docs-cupy.chainer.org/en/stable/reference/ufunc.html#ufunc-at
            # self.scatter_add(*inputs, **kwargs)
        else:
            return NotImplemented

    def __array_function__(self, func, types, args, kwargs):
        module = cupy
        for submodule in func.__module__.split('.')[1:]:
            try:
                module = getattr(module, submodule)
            except AttributeError:
                return NotImplemented
        if not hasattr(module, func.__name__):
            return NotImplemented
        cupy_func = getattr(module, func.__name__)
        if cupy_func is func:
            # avoid NumPy func
            return NotImplemented
        for t in types:
            if t not in _HANDLED_TYPES:
                return NotImplemented
        return cupy_func(*args, **kwargs)

    # Conversion:

    def __int__(self):
        return int(self.get())

    if sys.version_info < (3,):
        def __long__(self):
            # Avoid using long() for flake8
            return self.get().__long__()

    def __float__(self):
        return float(self.get())

    def __complex__(self):
        return complex(self.get())

    def __oct__(self):
        return oct(self.get())

    def __hex__(self):
        return hex(self.get())

    # String representations:

    def __repr__(self):
        return repr(self.get())

    def __str__(self):
        return str(self.get())

    # -------------------------------------------------------------------------
    # Methods outside of the ndarray main documentation
    # -------------------------------------------------------------------------
    def dot(self, ndarray b, ndarray out=None):
        """Returns the dot product with given array.

        .. seealso::
           :func:`cupy.dot` for full documentation,
           :meth:`numpy.ndarray.dot`

        """
        return dot(self, b, out)

    # -------------------------------------------------------------------------
    # Cupy specific attributes and methods
    # -------------------------------------------------------------------------
    @property
    def device(self):
        """CUDA device on which this array resides."""
        return self.data.device

    cpdef get(self, stream=None, order='C', out=None):
        """Returns a copy of the array on host memory.

        Args:
            stream (cupy.cuda.Stream): CUDA stream object. If it is given, the
                copy runs asynchronously. Otherwise, the copy is synchronous.
                The default uses CUDA stream object of the current context.
            order ({'C', 'F', 'A'}): The desired memory layout of the host
                array. When ``order`` is 'A', it uses 'F' if the array is
                fortran-contiguous and 'C' otherwise. The ``order`` will be
                ignored if ``out`` is specified.
            out (numpy.ndarray): Output array. In order to enable asynchronous
                copy, the underlying memory should be a pinned memory.

        Returns:
            numpy.ndarray: Copy of the array on host memory.

        """
        if out is not None:
            if not isinstance(out, numpy.ndarray):
                raise TypeError('Only numpy.ndarray can be obtained from'
                                'cupy.ndarray')
            if self.dtype != out.dtype:
                raise TypeError(
                    '{} array cannot be obtained from {} array'.format(
                        out.dtype, self.dtype))
            if self.shape != out.shape:
                raise ValueError(
                    'Shape mismatch. Expected shape: {}, '
                    'actual shape: {}'.format(self.shape, out.shape))
            if not (out.flags.c_contiguous and self._c_contiguous or
                    out.flags.f_contiguous and self._f_contiguous):
                with self.device:
                    if out.flags.c_contiguous:
                        a_gpu = _internal_ascontiguousarray(self)
                    elif out.flags.f_contiguous:
                        a_gpu = _internal_asfortranarray(self)
                    else:
                        raise RuntimeError(
                            '`out` cannot be specified when copying to '
                            'non-contiguous ndarray')
            else:
                a_gpu = self
            a_cpu = out
        else:
            if self.size == 0:
                return numpy.ndarray(self._shape, dtype=self.dtype)

            order = order.upper()
            if order == 'A':
                if self._f_contiguous:
                    order = 'F'
                else:
                    order = 'C'
            if not (order == 'C' and self._c_contiguous or
                    order == 'F' and self._f_contiguous):
                with self.device:
                    if order == 'C':
                        a_gpu = _internal_ascontiguousarray(self)
                    elif order == 'F':
                        a_gpu = _internal_asfortranarray(self)
                    else:
                        raise ValueError('unsupported order: {}'.format(order))
            else:
                a_gpu = self
            a_cpu = numpy.empty(self._shape, dtype=self.dtype, order=order)
        ptr = ctypes.c_void_p(a_cpu.__array_interface__['data'][0])
        if stream is not None:
            a_gpu.data.copy_to_host_async(ptr, a_gpu.nbytes, stream)
        else:
            stream_ptr = stream_module.get_current_stream_ptr()
            if stream_ptr == 0:
                a_gpu.data.copy_to_host(ptr, a_gpu.nbytes)
            else:
                a_gpu.data.copy_to_host_async(ptr, a_gpu.nbytes)
        return a_cpu

    cpdef set(self, arr, stream=None):
        """Copies an array on the host memory to :class:`cupy.ndarray`.

        Args:
            arr (numpy.ndarray): The source array on the host memory.
            stream (cupy.cuda.Stream): CUDA stream object. If it is given, the
                copy runs asynchronously. Otherwise, the copy is synchronous.
                The default uses CUDA stream object of the current context.

        """
        if not isinstance(arr, numpy.ndarray):
            raise TypeError('Only numpy.ndarray can be set to cupy.ndarray')
        if self.dtype != arr.dtype:
            raise TypeError('{} array cannot be set to {} array'.format(
                arr.dtype, self.dtype))
        if self.shape != arr.shape:
            raise ValueError(
                'Shape mismatch. Old shape: {}, new shape: {}'.format(
                    self.shape, arr.shape))
        if self._c_contiguous:
            arr = numpy.ascontiguousarray(arr)
        elif self._f_contiguous:
            arr = numpy.asfortranarray(arr)
        else:
            raise RuntimeError('Cannot set to non-contiguous array')

        ptr = ctypes.c_void_p(arr.__array_interface__['data'][0])
        if stream is not None:
            self.data.copy_from_host_async(ptr, self.nbytes, stream)
        else:
            stream_ptr = stream_module.get_current_stream_ptr()
            if stream_ptr == 0:
                self.data.copy_from_host(ptr, self.nbytes)
            else:
                self.data.copy_from_host_async(ptr, self.nbytes)

    cpdef ndarray reduced_view(self, dtype=None):
        """Returns a view of the array with minimum number of dimensions.

        Args:
            dtype: Data type specifier. If it is given, then the memory
                sequence is reinterpreted as the new type.

        Returns:
            cupy.ndarray: A view of the array with reduced dimensions.

        """
        cdef vector.vector[Py_ssize_t] shape, strides
        cdef Py_ssize_t ndim
        ndim = self._shape.size()
        if ndim <= 1:
            return self
        internal.get_reduced_dims(
            self._shape, self._strides, self.itemsize, shape, strides)
        if ndim == <Py_ssize_t>shape.size():
            return self

        view = self.view(dtype=dtype)
        # TODO(niboshi): Confirm update_x_contiguity flags
        view._set_shape_and_strides(shape, strides, True, True)
        return view

    cpdef _update_c_contiguity(self):
        if self.size == 0:
            self._c_contiguous = True
            return
        self._c_contiguous = internal.get_c_contiguity(
            self._shape, self._strides, self.itemsize)

    cpdef _update_f_contiguity(self):
        cdef Py_ssize_t i, count
        cdef vector.vector[Py_ssize_t] rev_shape, rev_strides
        if self.size == 0:
            self._f_contiguous = True
            return
        if self._c_contiguous:
            count = 0
            for i in self._shape:
                if i == 1:
                    count += 1
            self._f_contiguous = (<Py_ssize_t>self._shape.size()) - count <= 1
            return
        rev_shape.assign(self._shape.rbegin(), self._shape.rend())
        rev_strides.assign(self._strides.rbegin(), self._strides.rend())
        self._f_contiguous = internal.get_c_contiguity(
            rev_shape, rev_strides, self.itemsize)

    cpdef _update_contiguity(self):
        self._update_c_contiguity()
        self._update_f_contiguity()

    cpdef _set_shape_and_strides(self, const vector.vector[Py_ssize_t]& shape,
                                 const vector.vector[Py_ssize_t]& strides,
                                 bint update_c_contiguity,
                                 bint update_f_contiguity):
        if shape.size() != strides.size():
            raise ValueError('len(shape) != len(strides)')
        self._shape = shape
        self._strides = strides
        self.size = internal.prod(shape)
        if update_c_contiguity:
            self._update_c_contiguity()
        if update_f_contiguity:
            self._update_f_contiguity()

    cdef ndarray _view(self, const vector.vector[Py_ssize_t]& shape,
                       const vector.vector[Py_ssize_t]& strides,
                       bint update_c_contiguity,
                       bint update_f_contiguity):
        cdef ndarray v
        v = ndarray.__new__(ndarray)
        v.data = self.data
        v.base = self.base if self.base is not None else self
        v.dtype = self.dtype
        v._c_contiguous = self._c_contiguous
        v._f_contiguous = self._f_contiguous
        v._set_shape_and_strides(
            shape, strides, update_c_contiguity, update_f_contiguity)
        return v

    cpdef _set_contiguous_strides(
            self, Py_ssize_t itemsize, bint is_c_contiguous):
        self.size = internal.set_contiguous_strides(
            self._shape, self._strides, itemsize, is_c_contiguous)
        if is_c_contiguous:
            self._c_contiguous = True
            self._update_f_contiguity()
        else:
            self._f_contiguous = True
            self._update_c_contiguity()

    cdef function.CPointer get_pointer(self):
        return CArray(self)

    cpdef object toDlpack(self):
        """Zero-copy conversion to a DLPack tensor.

        DLPack is a open in memory tensor structure proposed in this
        repository: `dmlc/dlpack <https://github.com/dmlc/dlpack>`_.

        This function returns a :class:`PyCapsule` object which contains a
        pointer to a DLPack tensor converted from the own ndarray. This
        function does not copy the own data to the output DLpack tensor
        but it shares the pointer which is pointing to the same memory region
        for the data.

        Returns:
            dltensor (:class:`PyCapsule`): Output DLPack tensor which is
                encapsulated in a :class:`PyCapsule` object.

        .. seealso::

            :meth:`~cupy.fromDlpack` is a method for zero-copy conversion from
            a DLPack tensor (which is encapsulated in a :class:`PyCapsule`
            object) to a :class:`ndarray`

        .. admonition:: Example

            >>> import cupy
            >>> array1 = cupy.array([0, 1, 2], dtype=cupy.float32)
            >>> dltensor = array1.toDlpack()
            >>> array2 = cupy.fromDlpack(dltensor)
            >>> cupy.testing.assert_array_equal(array1, array2)

        """
        return dlpack.toDlpack(self)


cpdef int _update_order_char(ndarray x, int order_char):
    # update order_char based on array contiguity
    if order_char == b'A':
        if x._f_contiguous:
            order_char = b'F'
        else:
            order_char = b'C'
    elif order_char == b'K':
        if x._f_contiguous:
            order_char = b'F'
        elif x._c_contiguous:
            order_char = b'C'
    return order_char


cpdef vector.vector[Py_ssize_t] _get_strides_for_order_K(ndarray x, dtype):
    cdef vector.vector[Py_ssize_t] strides
    # strides used when order='K' for astype, empty_like, etc.
    stride_and_index = [
        (abs(s), -i) for i, s in enumerate(x.strides)]
    stride_and_index.sort()
    strides.resize(x.ndim)
    stride = dtype.itemsize
    for s, i in stride_and_index:
        strides[-i] = stride
        stride *= x.shape[-i]
    return strides


_HANDLED_TYPES = (ndarray, numpy.ndarray)


include 'carray.pxi'


# =============================================================================
# Routines
# =============================================================================

cdef str _id = 'out0 = in0'

cdef fill_kernel = ElementwiseKernel('T x', 'T y', 'y = x', 'fill')

cdef str _divmod_float = '''
    out0_type a = _floor_divide(in0, in1);
    out0 = a;
    out1 = in0 - a * in1'''


divmod = create_ufunc(
    'cupy_divmod',
    ('bb->bb', 'BB->BB', 'hh->hh', 'HH->HH', 'ii->ii', 'II->II', 'll->ll',
     'LL->LL', 'qq->qq', 'QQ->QQ',
     ('ee->ee', _divmod_float),
     ('ff->ff', _divmod_float),
     ('dd->dd', _divmod_float)),
    '''
    if (in1 == 0) {
        out0 = 0;
        out1 = 0;
    } else {
        out0_type a = _floor_divide(in0, in1);
        out0 = a;
        out1 = in0 - a * in1;
    }''')


cdef _round_preamble = '''
template<typename T> __device__ T pow10(long long n){
  T x = 1, a = 10;
  while (n) {
    if (n & 1) x *= a;
    a *= a;
    n >>= 1;
  }
  return x;
};
'''


cdef _round_float = '''
if (in1 == 0) {
    out0 = round(in0);
} else {
    double x;
    x = pow10<double>(abs(in1));  // TODO(okuta): Move before loop
    out0 = in1 < 0 ? round(in0 / x) * x : round(in0 * x) / x;
}'''

cdef _round_complex = '''
double x, inv_x;
if (in1 == 0) {
    x = inv_x = 1;
} else {
    x = pow10<double>(abs(in1));  // TODO(okuta): Move before loop
    inv_x = 1.0 / x;
    if (in1 < 0) {
        double y = x;
        x = inv_x;
        inv_x = y;
    }
}
out0 = in0_type(round(in0.real() * x) * inv_x,
                round(in0.imag() * x) * inv_x);'''


_round_ufunc = create_ufunc(
    'cupy_round',
    ('?q->e',
     'bq->b', 'Bq->B', 'hq->h', 'Hq->H', 'iq->i', 'Iq->I', 'lq->l', 'Lq->L',
     'qq->q', 'Qq->Q',
     ('eq->e', _round_float),
     ('fq->f', _round_float),
     ('dq->d', _round_float),
     ('Fq->F', _round_complex),
     ('Dq->D', _round_complex)),
    '''
    if (in1 < 0) {
        // TODO(okuta): Move before loop
        long long x = pow10<long long>(-in1 - 1);
        // TODO(okuta): Check Numpy
        out0 = ((in0 / x + (in0 > 0 ? 5 : -5)) / 10) * x * 10;
    } else {
        out0 = in0;
    }''', preamble=_round_preamble)


# -----------------------------------------------------------------------------
# Array creation routines
# -----------------------------------------------------------------------------

cpdef ndarray array(obj, dtype=None, bint copy=True, order='K',
                    bint subok=False, Py_ssize_t ndmin=0):
    # TODO(beam2d): Support subok options
    cdef Py_ssize_t ndim
    cdef ndarray a, src
    cdef size_t nbytes

    if subok:
        raise NotImplementedError
    if order is None:
        order = 'K'

    if isinstance(obj, ndarray):
        src = obj
        if dtype is None:
            dtype = src.dtype
        if src.data.device_id == device.get_device_id():
            a = src.astype(dtype, order=order, copy=copy)
        else:
            a = src.copy(order=order).astype(dtype, copy=False)

        ndim = a._shape.size()
        if ndmin > ndim:
            if a is obj:
                # When `copy` is False, `a` is same as `obj`.
                a = a.view()
            a.shape = (1,) * (ndmin - ndim) + a.shape
    elif hasattr(obj, '__cuda_array_interface__'):
        return array(_convert_object_with_cuda_array_interface(obj),
                     dtype, copy, order, subok, ndmin)
    else:  # obj is sequence, numpy array, scalar or the other type of object
        shape, elem_type, elem_dtype = _get_concat_shape(obj)
        if shape is not None and shape[-1] != 0:
            # obj is a non-empty sequence of ndarrays which share same shape
            # and dtype

            # resulting array is C order unless 'F' is explicitly specified
            # (i.e., it ignores order of element arrays in the sequence)
            order = (
                'F'
                if order is not None and len(order) >= 1 and order[0] in 'Ff'
                else 'C')
            ndim = len(shape)
            if ndmin > ndim:
                shape = (1,) * (ndmin - ndim) + shape

            if dtype is None:
                dtype = elem_dtype
            # Note: dtype might not be numpy.dtype in this place

            if issubclass(elem_type, numpy.ndarray):
                # obj is Seq[numpy.ndarray]
                a = _send_numpy_array_list_to_gpu(
                    obj, elem_dtype, dtype, shape, order, ndmin)
            elif issubclass(elem_type, ndarray):
                # obj is Seq[cupy.ndarray]
                lst = _flatten_list(obj)
                if len(shape) == 1:
                    # convert each scalar (0-dim) ndarray to 1-dim
                    lst = [cupy.expand_dims(x, 0) for x in lst]

                a = (_manipulation.concatenate_method(lst, 0)
                                  .reshape(shape)
                                  .astype(dtype, order=order, copy=False))
            else:
                # should not be reached here
                assert issubclass(elem_type, (numpy.ndarray, ndarray))
        else:
            # obj is:
            # - numpy array
            # - scalar or sequence of scalar
            # - empty sequence or sequence with elements whose shapes or
            #   dtypes are unmatched
            # - other types

            # fallback to numpy array and send it to GPU
            # Note: dtype might not be numpy.dtype in this place
            a = _send_object_to_gpu(obj, dtype, order, ndmin)

    return a


cdef tuple _get_concat_shape(object obj):
    # Returns a tuple of the following:
    # 1. concatenated shape if it can be converted to a single CuPy array by
    #    just concatenating it (i.e., the object is a (nested) sequence only
    #    which contains NumPy/CuPy array(s) with same shape and dtype).
    #    Returns None otherwise.
    # 2. type of the first item in the object
    # 3. dtype if the object is an array
    return (_get_concat_shape_impl(obj) if isinstance(obj, (list, tuple))
            else (None, None, None))


cdef tuple _get_concat_shape_impl(object obj):
    cdef obj_type = type(obj)
    if issubclass(obj_type, (numpy.ndarray, ndarray)):
        # obj.shape is () when obj.ndim == 0
        return (obj.shape, obj_type, obj.dtype)
    elif isinstance(obj, (list, tuple)):
        shape = None
        typ = None
        dtype = None
        for elem in obj:
            # Find the head recursively if obj is a nested built-in list
            elem_shape, elem_type, elem_dtype = _get_concat_shape_impl(elem)

            # Use shape of the first element as the common shape.
            if shape is None:
                shape = elem_shape
                typ = elem_type
                dtype = elem_dtype

            # `elem` is not concatable or the shape and dtype does not match
            # with siblings.
            if (elem_shape is None or
                    shape != elem_shape or
                    dtype != elem_dtype):
                return (None, obj_type, None)

        return (
            (len(obj),) + shape if shape is not None else (len(obj),),
            typ,
            dtype)
    else:  # scalar or object
        return (None, obj_type, None)


cdef list _flatten_list(object obj):
    ret = []
    if isinstance(obj, (list, tuple)):
        for elem in obj:
            ret += _flatten_list(elem)
        return ret
    else:
        return [obj]


cdef ndarray _send_object_to_gpu(obj, dtype, order, Py_ssize_t ndmin):
    if order is not None and len(order) >= 1 and order[0] in 'KAka':
        if isinstance(obj, numpy.ndarray) and obj.flags.f_contiguous:
            order = 'F'
        else:
            order = 'C'
    a_cpu = numpy.array(obj, dtype=dtype, copy=False, order=order,
                        ndmin=ndmin)
    a_dtype = a_cpu.dtype  # converted to numpy.dtype
    if a_dtype.char not in '?bhilqBHILQefdFD':
        raise ValueError('Unsupported dtype %s' % a_dtype)
    cdef vector.vector[Py_ssize_t] a_shape = a_cpu.shape
    cdef ndarray a = ndarray(a_shape, dtype=a_dtype, order=order)
    if a_cpu.ndim == 0:
        a.fill(a_cpu)
        return a
    cdef Py_ssize_t nbytes = a.nbytes

    stream = stream_module.get_current_stream()
    cdef pinned_memory.PinnedMemoryPointer mem = (
        _alloc_async_transfer_buffer(nbytes))
    if mem is not None:
        src_cpu = numpy.frombuffer(mem, a_dtype, a_cpu.size)
        src_cpu[:] = a_cpu.ravel(order)
        a.data.copy_from_host_async(ctypes.c_void_p(mem.ptr), nbytes)
        pinned_memory._add_to_watch_list(stream.record(), mem)
    else:
        a.data.copy_from_host(
            ctypes.c_void_p(a_cpu.__array_interface__['data'][0]), nbytes)

    return a


cdef ndarray _send_numpy_array_list_to_gpu(
    list arrays, src_dtype, dst_dtype, const vector.vector[Py_ssize_t]& shape,
        order, Py_ssize_t ndmin):
    a_dtype = get_dtype(dst_dtype)  # convert to numpy.dtype
    if a_dtype.char not in '?bhilqBHILQefdFD':
        raise ValueError('Unsupported dtype %s' % a_dtype)
    cdef ndarray a  # allocate it after pinned memory is secured
    cdef size_t itemcount = internal.prod(shape)
    cdef size_t nbytes = itemcount * a_dtype.itemsize

    stream = stream_module.get_current_stream()
    cdef pinned_memory.PinnedMemoryPointer mem = (
        _alloc_async_transfer_buffer(nbytes))
    cdef size_t offset, length
    if mem is not None:
        # write concatenated arrays to the pinned memory directly
        src_cpu = numpy.frombuffer(mem, a_dtype, itemcount).reshape(
            shape, order=order)
        _concatenate_numpy_array(
            [numpy.expand_dims(e, 0) for e in arrays], 0,
            get_dtype(src_dtype), a_dtype, src_cpu)
        a = ndarray(shape, dtype=a_dtype, order=order)
        a.data.copy_from_host_async(ctypes.c_void_p(mem.ptr), nbytes)
        pinned_memory._add_to_watch_list(stream.record(), mem)
    else:
        # fallback to numpy array and send it to GPU
        # Note: a_cpu.ndim is always >= 1
        a_cpu = numpy.array(arrays, dtype=a_dtype, copy=False, order=order,
                            ndmin=ndmin)
        a = ndarray(shape, dtype=a_dtype, order=order)
        a.data.copy_from_host(
            ctypes.c_void_p(a_cpu.__array_interface__['data'][0]), nbytes)

    return a


<<<<<<< HEAD
cdef bint _numpy_concatenate_has_out_argument = (
    numpy.lib.NumpyVersion(numpy.__version__) >= '1.14.0')


cdef inline _concatenate_numpy_array(arrays, axis, src_dtype, dst_dtype, out):
    # type(*_dtype) must be numpy.dtype

    if (_numpy_concatenate_has_out_argument and
            src_dtype.kind == dst_dtype.kind):
        # concatenate only accepts same_kind casting
        numpy.concatenate(arrays, axis, out)
    else:
        out[:] = numpy.concatenate(arrays, axis)


cdef inline _alloc_async_transfer_buffer(Py_ssize_t nbytes):
    try:
        return pinned_memory.alloc_pinned_memory(nbytes)
    except CUDARuntimeError as e:
        if e.status != runtime.cudaErrorMemoryAllocation:
            raise
        warnings.warn(
            'Using synchronous transfer as pinned memory ({} bytes) '
            'could not be allocated. '
            'This generally occurs because of insufficient host memory. '
            'The original error was: {}'.format(nbytes, e),
            util.PerformanceWarning)

    return None


cpdef ndarray ascontiguousarray(ndarray a, dtype=None):
    if dtype is None:
        if a._c_contiguous:
            return a
        dtype = a.dtype
    else:
        dtype = get_dtype(dtype)
        if a._c_contiguous and dtype == a.dtype:
            return a

    newarray = ndarray(a.shape, dtype)
=======
cpdef ndarray _internal_ascontiguousarray(ndarray a):
    if a._c_contiguous:
        return a
    newarray = ndarray(a.shape, a.dtype)
>>>>>>> 52aab336
    elementwise_copy(a, newarray)
    return newarray


cpdef ndarray _internal_asfortranarray(ndarray a):
    cdef ndarray newarray
    cdef int m, n

    if a._f_contiguous:
        return a

    newarray = ndarray(a.shape, a.dtype, order='F')
    if (a._c_contiguous and a._shape.size() == 2 and
            (a.dtype == numpy.float32 or a.dtype == numpy.float64)):
        m, n = a.shape
        handle = device.get_cublas_handle()
        if a.dtype == numpy.float32:
            cublas.sgeam(
                handle,
                1,  # transpose a
                1,  # transpose newarray
                m, n, 1., a.data.ptr, n, 0., a.data.ptr, n,
                newarray.data.ptr, m)
        elif a.dtype == numpy.float64:
            cublas.dgeam(
                handle,
                1,  # transpose a
                1,  # transpose newarray
                m, n, 1., a.data.ptr, n, 0., a.data.ptr, n,
                newarray.data.ptr, m)
    else:
        elementwise_copy(a, newarray)
    return newarray


cpdef ndarray ascontiguousarray(ndarray a, dtype=None):
    cdef bint same_dtype = False
    zero_dim = a._shape.size() == 0
    if dtype is None:
        same_dtype = True
        dtype = a.dtype
    else:
        dtype = get_dtype(dtype)
        same_dtype = dtype == a.dtype

    if same_dtype and a._c_contiguous:
        if zero_dim:
            return _manipulation._ndarray_ravel(a, 'C')
        return a

    shape = (1,) if zero_dim else a.shape
    newarray = ndarray(shape, dtype)
    elementwise_copy(a, newarray)
    return newarray


cpdef ndarray asfortranarray(ndarray a, dtype=None):
    cdef ndarray newarray
    cdef int m, n
    cdef bint same_dtype = False
    zero_dim = a._shape.size() == 0

    if dtype is None:
        dtype = a.dtype
        same_dtype = True
    else:
        dtype = get_dtype(dtype)
        same_dtype = dtype == a.dtype

    if same_dtype and a._f_contiguous:
        if zero_dim:
            return _manipulation._ndarray_ravel(a, 'F')
        return a

    if same_dtype and not zero_dim:
        return _internal_asfortranarray(a)

    newarray = ndarray((1,) if zero_dim else a.shape, dtype, order='F')
    elementwise_copy(a, newarray)
    return newarray


# -----------------------------------------------------------------------------
# Binary operations
# -----------------------------------------------------------------------------

cpdef _create_bit_op(name, op, no_bool, doc=''):
    types = () if no_bool else ('??->?',)
    return create_ufunc(
        'cupy_' + name,
        types + ('bb->b', 'BB->B', 'hh->h', 'HH->H', 'ii->i', 'II->I', 'll->l',
                 'LL->L', 'qq->q', 'QQ->Q'),
        'out0 = in0 %s in1' % op,
        doc=doc)


bitwise_and = _create_bit_op(
    'bitwise_and', '&', False,
    '''Computes the bitwise AND of two arrays elementwise.

    Only integer and boolean arrays are handled.

    .. seealso:: :data:`numpy.bitwise_and`

    ''')


bitwise_or = _create_bit_op(
    'bitwise_or', '|', False,
    '''Computes the bitwise OR of two arrays elementwise.

    Only integer and boolean arrays are handled.

    .. seealso:: :data:`numpy.bitwise_or`

    ''')


bitwise_xor = _create_bit_op(
    'bitwise_xor', '^', False,
    '''Computes the bitwise XOR of two arrays elementwise.

    Only integer and boolean arrays are handled.

    .. seealso:: :data:`numpy.bitwise_xor`

    ''')


invert = create_ufunc(
    'cupy_invert',
    (('?->?', 'out0 = !in0'), 'b->b', 'B->B', 'h->h', 'H->H', 'i->i', 'I->I',
     'l->l', 'L->L', 'q->q', 'Q->Q'),
    'out0 = ~in0',
    doc='''Computes the bitwise NOT of an array elementwise.

    Only integer and boolean arrays are handled.

    .. seealso:: :data:`numpy.invert`

    ''')


left_shift = _create_bit_op(
    'left_shift', '<<', True,
    '''Shifts the bits of each integer element to the left.

    Only integer arrays are handled.

    .. seealso:: :data:`numpy.left_shift`

    ''')


right_shift = _create_bit_op(
    'right_shift', '>>', True,
    '''Shifts the bits of each integer element to the right.

    Only integer arrays are handled

    .. seealso:: :data:`numpy.right_shift`

    ''')


# -----------------------------------------------------------------------------
# Linear algebra
# -----------------------------------------------------------------------------

cpdef ndarray dot(ndarray a, ndarray b, ndarray out=None):
    cdef Py_ssize_t a_ndim, b_ndim, a_axis, b_axis, n, m, k
    cdef bint input_a_is_vec, input_b_is_vec
    cdef vector.vector[Py_ssize_t] ret_shape
    cdef vector.vector[Py_ssize_t] shape

    a_ndim = a._shape.size()
    b_ndim = b._shape.size()

    if out is not None and numpy.result_type(a.dtype, b.dtype) != out.dtype:
        raise ValueError('Not supported dtype combination.')

    if a_ndim == 0 or b_ndim == 0:
        return _math._multiply(a, b, out=out)

    input_a_is_vec = a_ndim == 1
    input_b_is_vec = b_ndim == 1
    if input_a_is_vec:
        shape.clear()
        shape.push_back(1)
        shape.push_back(a.size)
        a = _manipulation._reshape(a, shape)
        a_ndim = 2
    if input_b_is_vec:
        shape.clear()
        shape.push_back(b.size)
        shape.push_back(1)
        b = _manipulation._reshape(b, shape)
        b_ndim = 2

    a_axis = a_ndim - 1
    b_axis = b_ndim - 2

    if a._shape[a_axis] != b._shape[b_axis]:
        raise ValueError('Axis dimension mismatch')

    if a_axis:
        a = _manipulation.rollaxis(a, a_axis, 0)
    if b_axis:
        b = _manipulation.rollaxis(b, b_axis, 0)

    k = a._shape[0]
    if k != 0:
        m = b.size // k
        n = a.size // k
    else:
        # When k==0, the function must return a matrix filled with zero
        # like NumPy.
        m = 0
        n = 0

    if not input_a_is_vec:
        ret_shape.insert(ret_shape.end(), a._shape.begin() + 1, a._shape.end())
    if not input_b_is_vec:
        ret_shape.insert(ret_shape.end(), b._shape.begin() + 1, b._shape.end())
    if out is not None:
        if k != 0 and out.size != n * m:
            raise ValueError('Output array has an invalid size')
        if not out._c_contiguous:
            raise ValueError('Output array must be C-contiguous')

    return tensordot_core(a, b, out, n, m, k, ret_shape)


cdef _mat_ptrs_kernel = ElementwiseKernel(
    'T base, T stride', 'T out',
    'out = base + _ind.get()[_ind.ndim - 1] * stride', 'mat_ptrs',
    reduce_dims=False)


cdef ndarray _mat_ptrs(ndarray a):
    """Creates an array of pointers to matrices
    Args:
        a: A batch of matrices on GPU.
           shape: (A, B, C) -> A ptrs to mat o size (B, C)
           shape: (A_1, ..., A_N, B, C) -> A_1*...*A_N ptrs to mat of
                  size (B, C)
    Returns:
        GPU array of pointers to matrices.
    """
    cdef int ndim = a._shape.size()
    assert ndim > 2
    cdef Py_ssize_t sh_, st_
    cdef ndarray idx
    idx = _mat_ptrs_kernel(
        a.data.ptr, a._strides[0],
        cupy.ndarray((a._shape[0],), dtype=numpy.uintp))

    for i in range(1, ndim - 2):
        idx = _mat_ptrs_kernel(
            idx[:, None], a._strides[i],
            cupy.ndarray((idx.size, a._shape[i]), dtype=numpy.uintp))
        idx = idx.ravel()
    return idx


cdef Py_ssize_t _get_stride_for_strided_batched_gemm(ndarray a) except?0:
    cdef int ndim = a._shape.size()
    assert ndim > 2
    return a._strides[ndim - 3] // <Py_ssize_t>a.itemsize


cpdef ndarray matmul(ndarray a, ndarray b, ndarray out=None):
    """ Returns the matrix product of two arrays and is the implementation of
    the `@` operator introduced in Python 3.5 following PEP465.

    The main difference against cupy.dot are the handling of arrays with more
    than 2 dimensions. For more information see :func:`numpy.matmul`.

    .. note::
        The out array as input is currently not supported.

    Args:
        a (cupy.ndarray): The left argument.
        b (cupy.ndarray): The right argument.
        out (cupy.ndarray): Output array.

    Returns:
        cupy.ndarray: Output array.

    .. seealso:: :func:`numpy.matmul`

    """

    if out is not None:
        raise NotImplementedError('The out array as input is currently not '
                                  'supported')

    cdef Py_ssize_t i, n, m, ka, kb, a_sh, b_sh, c_sh
    cdef Py_ssize_t batchCount, a_part_outshape, b_part_outshape
    cdef int orig_a_ndim, orig_b_ndim, a_ndim, b_ndim, ndim
    cdef ndarray ap, bp, outp, out_view
    cdef bint use_broadcast

    orig_a_ndim = a._shape.size()
    orig_b_ndim = b._shape.size()
    if orig_a_ndim == 0 or orig_b_ndim == 0:
        raise ValueError('Scalar operands are not allowed, use \'*\' instead')

    ndim = max(orig_a_ndim, orig_b_ndim)
    if ndim <= 2:
        return dot(a, b, out)

    orig_a = a
    orig_b = b
    a_part_outshape = b_part_outshape = 0
    if orig_a_ndim == 1:
        a = _manipulation._reshape(a, (1, a.size))
    else:
        a = a.view()
        a_part_outshape = a._shape[orig_a_ndim - 2]
    if orig_b_ndim == 1:
        b = _manipulation._reshape(b, (b.size, 1))
        ldout = 1
    else:
        b = b.view()
        b_part_outshape = ldout = b._shape[orig_b_ndim - 1]

    # expand dims
    a_ndim = a._shape.size()
    b_ndim = b._shape.size()
    if a_ndim < ndim:
        # TODO(niboshi): Confirm update_x_contiguity flags
        a._set_shape_and_strides(
            (1,) * (ndim - a_ndim) + a.shape,
            (0,) * (ndim - a_ndim) + a.strides,
            True, True)
    if b_ndim < ndim:
        # TODO(niboshi): Confirm update_x_contiguity flags
        b._set_shape_and_strides(
            (1,) * (ndim - b_ndim) + b.shape,
            (0,) * (ndim - b_ndim) + b.strides,
            True, True)

    ret_dtype = numpy.result_type(a.dtype, b.dtype)
    dtype = numpy.find_common_type((ret_dtype, 'f'), ())

    a = ascontiguousarray(a, dtype)
    b = ascontiguousarray(b, dtype)

    # broadcast
    batchCount = 1  # batchCount = numpy.prod(out_shape[:-2])
    out_shape = []
    use_broadcast = False
    for i in range(0, ndim - 2):
        a_sh = a._shape[i]
        b_sh = b._shape[i]
        if a_sh != b_sh and a_sh != 1 and b_sh != 1:
            raise ValueError(
                'operands could not be broadcast together with '
                'remapped shapes')

        if a_sh == 0 or b_sh == 0:
            c_sh = 0
        else:
            c_sh = max(a_sh, b_sh)
        batchCount *= c_sh
        out_shape.append(c_sh)
        if a_sh == 1 and c_sh > 1:
            a._strides[i] = 0
            a._shape[i] = c_sh
            a._c_contiguous = a._f_contiguous = False
            use_broadcast = True

        if b_sh == 1 and c_sh > 1:
            b._strides[i] = 0
            b._shape[i] = c_sh
            b._c_contiguous = b._f_contiguous = False
            use_broadcast = True

    if orig_a_ndim != 1:
        out_shape.append(a_part_outshape)
    if orig_b_ndim != 1:
        out_shape.append(b_part_outshape)

    # (A B)^T = B^T A^T
    a, b = b, a

    ka = a._shape[ndim - 2]
    lda = n = a._shape[ndim - 1]
    m = b._shape[ndim - 2]
    ldb = kb = b._shape[ndim - 1]

    if ka != kb:
        raise ValueError(
            'shapes ({}) and ({}) not aligned'.format(
                ','.join([str(_) for _ in orig_a.shape]),
                ','.join([str(_) for _ in orig_b.shape])))

    if a.size == 0 or b.size == 0:
        return cupy.zeros(out_shape, ret_dtype)

    out = ndarray(out_shape, dtype=dtype)

    if orig_a_ndim == 1 or orig_b_ndim == 1:
        out_view = out.view()
        if orig_b_ndim == 1:
            out_view._shape.push_back(1)
            out_view._strides.push_back(0)
        if orig_a_ndim == 1:
            out_view._shape.insert(out_view._shape.end() - 1, 1)
            out_view._strides.insert(out_view._strides.end() - 1, 0)
        assert out_view._c_contiguous
        out_view._update_f_contiguity()
    else:
        out_view = out

    global _cuda_runtime_version
    if _cuda_runtime_version < 0:
        _cuda_runtime_version = runtime.runtimeGetVersion()

    handle = device.get_cublas_handle()

    # TODO(anaruse) use cublasGemmStridedBatchedEx() when cuda version >= 9.1
    if not use_broadcast:
        strideA = _get_stride_for_strided_batched_gemm(a)
        strideB = _get_stride_for_strided_batched_gemm(b)
        strideC = _get_stride_for_strided_batched_gemm(out_view)
        if dtype == numpy.float32:
            cublas.sgemmStridedBatched(
                handle,
                0,  # transa
                0,  # transb
                n, m, ka, 1.0,
                a.data.ptr, lda, strideA,
                b.data.ptr, ldb, strideB,
                0.0, out_view.data.ptr, ldout, strideC,
                batchCount)
        elif dtype == numpy.float64:
            cublas.dgemmStridedBatched(
                handle,
                0,  # transa
                0,  # transb
                n, m, ka, 1.0,
                a.data.ptr, lda, strideA,
                b.data.ptr, ldb, strideB,
                0.0, out_view.data.ptr, ldout, strideC,
                batchCount)
        elif dtype == numpy.complex64:
            cublas.cgemmStridedBatched(
                handle,
                0,  # transa
                0,  # transb
                n, m, ka, 1,
                a.data.ptr, lda, strideA,
                b.data.ptr, ldb, strideB,
                0, out_view.data.ptr, ldout, strideC,
                batchCount)
        elif dtype == numpy.complex128:
            cublas.zgemmStridedBatched(
                handle,
                0,  # transa
                0,  # transb
                n, m, ka, 1,
                a.data.ptr, lda, strideA,
                b.data.ptr, ldb, strideB,
                0, out_view.data.ptr, ldout, strideC,
                batchCount)
        else:
            raise TypeError(dtype, a.dtype, b.dtype)
    else:
        ap = _mat_ptrs(a)
        bp = _mat_ptrs(b)
        outp = _mat_ptrs(out_view)
        if dtype == numpy.float32:
            cublas.sgemmBatched(
                handle,
                0,  # transa
                0,  # transb
                n, m, ka, 1.0,
                ap.data.ptr, lda,
                bp.data.ptr, ldb,
                0.0, outp.data.ptr, ldout, batchCount)
        elif dtype == numpy.float64:
            cublas.dgemmBatched(
                handle,
                0,  # transa
                0,  # transb
                n, m, ka, 1.0,
                ap.data.ptr, lda,
                bp.data.ptr, ldb,
                0.0, outp.data.ptr, ldout, batchCount)
        elif dtype == numpy.complex64:
            cublas.cgemmBatched(
                handle,
                0,  # transa
                0,  # transb
                n, m, ka, 1,
                ap.data.ptr, lda,
                bp.data.ptr, ldb,
                0, outp.data.ptr, ldout, batchCount)
        elif dtype == numpy.complex128:
            cublas.zgemmBatched(
                handle,
                0,  # transa
                0,  # transb
                n, m, ka, 1,
                ap.data.ptr, lda,
                bp.data.ptr, ldb,
                0, outp.data.ptr, ldout, batchCount)
        else:
            raise TypeError(dtype, a.dtype, b.dtype)

    if dtype == ret_dtype:
        return out
    else:
        ret = ndarray(out_shape, ret_dtype)
        elementwise_copy(out, ret)
        return ret


cdef int _cuda_runtime_version = -1
cdef _tensordot_core_mul_sum = ReductionKernel(
    'S x, T y', 'U out',
    'static_cast<U>(x) * static_cast<U>(y)',
    'a + b', 'out = a', '0', '_tensordot_core_mul_sum')


cpdef ndarray tensordot_core(
        ndarray a, ndarray b, ndarray out, Py_ssize_t n, Py_ssize_t m,
        Py_ssize_t k, const vector.vector[Py_ssize_t]& ret_shape):
    cdef vector.vector[Py_ssize_t] shape
    cdef Py_ssize_t inca, incb, transa, transb, lda, ldb
    cdef Py_ssize_t mode, handle
    cdef bint use_sgemmEx
    cdef float one_fp32, zero_fp32
    ret_dtype = a.dtype.char
    if ret_dtype != b.dtype.char:
        ret_dtype = numpy.find_common_type((ret_dtype, b.dtype), ()).char

    if not a.size or not b.size:
        if out is None:
            out = ndarray(ret_shape, dtype=ret_dtype)
        out.fill(0)
        return out

    global _cuda_runtime_version
    if _cuda_runtime_version < 0:
        _cuda_runtime_version = runtime.runtimeGetVersion()

    use_sgemmEx = (a.dtype == 'e' and b.dtype == 'e' and
                   (ret_dtype == 'e' or ret_dtype == 'f'))
    use_tensor_core = (use_sgemmEx and
                       _cuda_runtime_version >= 9000 and
                       int(device.get_compute_capability()) == 70)

    if use_sgemmEx or ret_dtype in 'fdFD':
        dtype = ret_dtype
    else:
        dtype = numpy.find_common_type((ret_dtype, 'f'), ()).char

    if out is None:
        out = ndarray(ret_shape, dtype)
        if dtype == ret_dtype:
            ret = out
        else:
            ret = ndarray(ret_shape, ret_dtype)
    else:
        ret = out
        if out.dtype != dtype:
            out = ndarray(ret_shape, dtype)

    if m == 1 and n == 1:
        _tensordot_core_mul_sum(
            a.ravel(), b.ravel(), _manipulation._reshape(out, ()))
        if out is not ret:
            elementwise_copy(out, ret)
        return ret

    # It copies the operands if needed
    if a._shape.size() != 2 or a._shape[0] != k or a._shape[1] != n:
        shape.clear()
        shape.push_back(k)
        shape.push_back(n)
        a = _manipulation._reshape(a, shape)
    if b._shape.size() != 2 or b._shape[0] != k or b._shape[1] != m:
        shape.clear()
        shape.push_back(k)
        shape.push_back(m)
        b = _manipulation._reshape(b, shape)
    c = out
    if c._shape.size() != 2 or c._shape[0] != n or c._shape[1] != m:
        c = c.view()
        c.shape = (n, m)

    if not use_sgemmEx:
        a = a.astype(dtype, copy=False)
        b = b.astype(dtype, copy=False)

    # Be careful that cuBLAS uses the FORTRAN-order matrix representation.
    handle = device.get_cublas_handle()
    # Matrix-Matrix product A^T * B
    # c is C-contiguous while cuBLAS assumes F-contiguous inputs, so we
    # compute C^T = B^T * A here.
    a, transa, lda = _mat_to_cublas_contiguous(a, 0)
    b, transb, ldb = _mat_to_cublas_contiguous(b, 1)
    if use_sgemmEx:
        Ctype = runtime.CUDA_R_16F if c.dtype == 'e' else runtime.CUDA_R_32F
        if use_tensor_core:
            one_fp32 = 1
            zero_fp32 = 0
            cublas.setMathMode(handle, cublas.CUBLAS_TENSOR_OP_MATH)
            cublas.gemmEx(
                handle, <int>transb, <int> transa, <int>m, <int>n, <int>k,
                <size_t>&one_fp32,
                b.data.ptr, runtime.CUDA_R_16F, <int>ldb,
                a.data.ptr, runtime.CUDA_R_16F, <int>lda,
                <size_t>&zero_fp32,
                c.data.ptr, Ctype, <int>m,
                runtime.CUDA_R_32F, cublas.CUBLAS_GEMM_DEFAULT_TENSOR_OP)
            cublas.setMathMode(handle, cublas.CUBLAS_DEFAULT_MATH)
        else:
            cublas.sgemmEx(
                handle, <int>transb, <int> transa, <int>m, <int>n, <int>k, 1,
                b.data.ptr, runtime.CUDA_R_16F, <int>ldb, a.data.ptr,
                runtime.CUDA_R_16F, <int>lda, 0, c.data.ptr, Ctype, <int>m)
    elif dtype == 'f':
        cublas.sgemmEx(
            handle, <int>transb, <int> transa, <int>m, <int>n, <int>k, 1,
            b.data.ptr, runtime.CUDA_R_32F, <int>ldb,
            a.data.ptr, runtime.CUDA_R_32F, <int>lda, 0,
            c.data.ptr, runtime.CUDA_R_32F, <int>m)
    elif dtype == 'd':
        cublas.dgemm(
            handle, <int>transb, <int>transa, <int>m, <int>n, <int>k, 1,
            b.data.ptr, <int>ldb, a.data.ptr, <int>lda, 0, c.data.ptr, <int>m)
    elif dtype == 'F':
        cublas.cgemm(
            handle, <int>transb, <int>transa, <int>m, <int>n, <int>k, 1,
            b.data.ptr, <int>ldb, a.data.ptr, <int>lda, 0, c.data.ptr, <int>m)
    elif dtype == 'D':
        cublas.zgemm(
            handle, <int>transb, <int>transa, <int>m, <int>n, <int>k, 1,
            b.data.ptr, <int>ldb, a.data.ptr, <int>lda, 0, c.data.ptr, <int>m)
    else:
        raise ValueError('Invalid dtype: %s' % str(dtype))

    if out is not ret:
        elementwise_copy(out, ret)
    return ret


@cython.profile(False)
cpdef inline tuple _mat_to_cublas_contiguous(ndarray a, Py_ssize_t trans):
    assert a.ndim == 2
    if a._f_contiguous:
        # builtin max function is not used for Cython 0.23
        lda = a._strides[1] // a.itemsize
        if lda < a._shape[0]:
            lda = a._shape[0]
        return a, trans, lda
    if not a._c_contiguous:
        a = a.copy()
    return a, 1 - trans, a._strides[0] // a.itemsize


@cython.profile(False)
cpdef inline tuple _to_cublas_vector(ndarray a, Py_ssize_t rundim):
    if a._strides[rundim] < 0:
        return a.copy(), 1
    else:
        return a, a._strides[rundim] // a.itemsize

# -----------------------------------------------------------------------------
# Logic functions
# -----------------------------------------------------------------------------

cpdef create_comparison(name, op, doc='', no_complex_dtype=True):

    if no_complex_dtype:
        ops = ('??->?', 'bb->?', 'BB->?', 'hh->?', 'HH->?', 'ii->?', 'II->?',
               'll->?', 'LL->?', 'qq->?', 'QQ->?', 'ee->?', 'ff->?', 'dd->?')
    else:
        ops = ('??->?', 'bb->?', 'BB->?', 'hh->?', 'HH->?', 'ii->?', 'II->?',
               'll->?', 'LL->?', 'qq->?', 'QQ->?', 'ee->?', 'ff->?', 'dd->?',
               'FF->?', 'DD->?')

    return create_ufunc(
        'cupy_' + name,
        ops,
        'out0 = in0 %s in1' % op,
        doc=doc)


greater = create_comparison(
    'greater', '>',
    '''Tests elementwise if ``x1 > x2``.

    .. seealso:: :data:`numpy.greater`

    ''',
    no_complex_dtype=False)


greater_equal = create_comparison(
    'greater_equal', '>=',
    '''Tests elementwise if ``x1 >= x2``.

    .. seealso:: :data:`numpy.greater_equal`

    ''',
    no_complex_dtype=False)


less = create_comparison(
    'less', '<',
    '''Tests elementwise if ``x1 < x2``.

    .. seealso:: :data:`numpy.less`

    ''',
    no_complex_dtype=False)


less_equal = create_comparison(
    'less_equal', '<=',
    '''Tests elementwise if ``x1 <= x2``.

    .. seealso:: :data:`numpy.less_equal`

    ''',
    no_complex_dtype=False)


equal = create_comparison(
    'equal', '==',
    '''Tests elementwise if ``x1 == x2``.

    .. seealso:: :data:`numpy.equal`

    ''',
    no_complex_dtype=False)


not_equal = create_comparison(
    'not_equal', '!=',
    '''Tests elementwise if ``x1 != x2``.

    .. seealso:: :data:`numpy.equal`

    ''',
    no_complex_dtype=False)


cpdef ndarray _convert_object_with_cuda_array_interface(a):
    cdef Py_ssize_t sh, st
    desc = a.__cuda_array_interface__
    shape = desc['shape']
    dtype = numpy.dtype(desc['typestr'])
    if 'strides' in desc:
        strides = desc['strides']
        nbytes = 0
        for sh, st in zip(shape, strides):
            nbytes = max(nbytes, abs(sh * st))
    else:
        strides = None
        nbytes = internal.prod(shape) * dtype.itemsize
    mem = memory_module.UnownedMemory(desc['data'][0], nbytes, a)
    memptr = memory.MemoryPointer(mem, 0)
    return ndarray(shape, dtype, memptr, strides)<|MERGE_RESOLUTION|>--- conflicted
+++ resolved
@@ -1896,7 +1896,6 @@
     return a
 
 
-<<<<<<< HEAD
 cdef bint _numpy_concatenate_has_out_argument = (
     numpy.lib.NumpyVersion(numpy.__version__) >= '1.14.0')
 
@@ -1928,23 +1927,10 @@
     return None
 
 
-cpdef ndarray ascontiguousarray(ndarray a, dtype=None):
-    if dtype is None:
-        if a._c_contiguous:
-            return a
-        dtype = a.dtype
-    else:
-        dtype = get_dtype(dtype)
-        if a._c_contiguous and dtype == a.dtype:
-            return a
-
-    newarray = ndarray(a.shape, dtype)
-=======
 cpdef ndarray _internal_ascontiguousarray(ndarray a):
     if a._c_contiguous:
         return a
     newarray = ndarray(a.shape, a.dtype)
->>>>>>> 52aab336
     elementwise_copy(a, newarray)
     return newarray
 
