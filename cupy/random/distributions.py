--- conflicted
+++ resolved
@@ -59,61 +59,6 @@
     """
     rs = generator.get_random_state()
     return rs.binomial(n, p, size, dtype)
-
-
-<<<<<<< HEAD
-def geometric(p, size=None, dtype=int):
-    """Geometric distribution.
-
-    Returns an array of samples drawn from the geometric distribution. Its
-    probability mass function is defined as
-
-    .. math::
-        f(x) = p(1-p)^{k-1},
-
-    Args:
-        p (float): Success probability of the geometric distribution.
-        size (int or tuple of ints): The shape of the array. If ``None``, a
-            zero-dimensional array is generated.
-        dtype: Data type specifier. Only :class:`numpy.int32` and
-            :class:`numpy.int64` types are allowed.
-
-    Returns:
-        cupy.ndarray: Samples drawn from the geometric distribution.
-
-    .. seealso::
-        :func:`cupy.random.RandomState.geometric`
-        :func:`numpy.random.geometric`
-    """
-    rs = generator.get_random_state()
-    return rs.geometric(p, size, dtype)
-=======
-def gamma(shape, scale=1.0, size=None, dtype=float):
-    """Gamma distribution.
-
-    Returns an array of samples drawn from the gamma distribution. Its
-    probability density function is defined as
-
-    .. math::
-       f(x) = \\frac{1}{\\Gamma(k)\\theta^k}x^{k-1}e^{-x/\\theta},
-
-    Args:
-        shape (array): Parameter of the gamma distribution :math:`k`.
-        scale (array): Parameter of the gamma distribution :math:`\\theta`
-        size (int or tuple of ints): The shape of the array. If ``None``, a
-            zero-dimensional array is generated.
-        dtype: Data type specifier. Only :class:`numpy.float32` and
-            :class:`numpy.float64` types are allowed.
-
-    Returns:
-        cupy.ndarray: Samples drawn from the gamma distribution.
-
-    .. seealso::
-        :func:`cupy.random.RandomState.gamma`
-        :func:`numpy.random.gamma`
-    """
-    rs = generator.get_random_state()
-    return rs.gamma(shape, scale, size, dtype)
 
 
 def dirichlet(alpha, size=None, dtype=float):
@@ -144,7 +89,61 @@
     """
     rs = generator.get_random_state()
     return rs.dirichlet(alpha, size, dtype)
->>>>>>> b670634d
+
+
+def gamma(shape, scale=1.0, size=None, dtype=float):
+    """Gamma distribution.
+
+    Returns an array of samples drawn from the gamma distribution. Its
+    probability density function is defined as
+
+    .. math::
+       f(x) = \\frac{1}{\\Gamma(k)\\theta^k}x^{k-1}e^{-x/\\theta},
+
+    Args:
+        shape (array): Parameter of the gamma distribution :math:`k`.
+        scale (array): Parameter of the gamma distribution :math:`\\theta`
+        size (int or tuple of ints): The shape of the array. If ``None``, a
+            zero-dimensional array is generated.
+        dtype: Data type specifier. Only :class:`numpy.float32` and
+            :class:`numpy.float64` types are allowed.
+
+    Returns:
+        cupy.ndarray: Samples drawn from the gamma distribution.
+
+    .. seealso::
+        :func:`cupy.random.RandomState.gamma`
+        :func:`numpy.random.gamma`
+    """
+    rs = generator.get_random_state()
+    return rs.gamma(shape, scale, size, dtype)
+
+
+def geometric(p, size=None, dtype=int):
+    """Geometric distribution.
+
+    Returns an array of samples drawn from the geometric distribution. Its
+    probability mass function is defined as
+
+    .. math::
+        f(x) = p(1-p)^{k-1},
+
+    Args:
+        p (float): Success probability of the geometric distribution.
+        size (int or tuple of ints): The shape of the array. If ``None``, a
+            zero-dimensional array is generated.
+        dtype: Data type specifier. Only :class:`numpy.int32` and
+            :class:`numpy.int64` types are allowed.
+
+    Returns:
+        cupy.ndarray: Samples drawn from the geometric distribution.
+
+    .. seealso::
+        :func:`cupy.random.RandomState.geometric`
+        :func:`numpy.random.geometric`
+    """
+    rs = generator.get_random_state()
+    return rs.geometric(p, size, dtype)
 
 
 def gumbel(loc=0.0, scale=1.0, size=None, dtype=float):
