// This file is a stub header file of cuda for Read the Docs.

#ifndef INCLUDE_GUARD_CUPY_CUDA_H
#define INCLUDE_GUARD_CUPY_CUDA_H

#include <stdint.h>

#if CUPY_USE_HIP

#include "cupy_hip.h"

#elif !defined(CUPY_NO_CUDA)

#include <cuda.h>
#include <cublas_v2.h>
#include <cuda_profiler_api.h>
#include <cuda_runtime.h>
#include <curand.h>
#ifndef CUPY_NO_NVTX
#include <nvToolsExt.h>
#endif // #ifndef CUPY_NO_NVTX

extern "C" {

bool hip_environment = false;

#if CUDA_VERSION < 9000

CUresult cuFuncSetAttribute(...) {
    return CUDA_ERROR_NOT_SUPPORTED;
}

typedef enum {} cublasMath_t;

cublasStatus_t cublasSetMathMode(...) {
    return CUBLAS_STATUS_NOT_SUPPORTED;
}

cublasStatus_t cublasGetMathMode(...) {
    return CUBLAS_STATUS_NOT_SUPPORTED;
}

#endif // #if CUDA_VERSION < 9000

} // extern "C"

#else // #ifndef CUPY_NO_CUDA

#include "cupy_cuda_common.h"
#include "cupy_cuComplex.h"

extern "C" {

bool hip_environment = false;

///////////////////////////////////////////////////////////////////////////////
// cuda.h
///////////////////////////////////////////////////////////////////////////////

<<<<<<< HEAD
=======
typedef int CUdevice;
typedef enum {
    CUDA_SUCCESS = 0,
} CUresult;
enum CUjit_option {};
enum CUjitInputType {};
enum CUfunction_attribute {};
enum CUarray_format {};
enum CUaddress_mode {};
enum CUfilter_mode {};


typedef void* CUdeviceptr;
struct CUctx_st;
struct CUevent_st;
struct CUfunc_st;
struct CUmod_st;
struct CUstream_st;
struct CUlinkState_st;


typedef struct CUctx_st* CUcontext;
typedef struct CUevent_st* cudaEvent_t;
typedef struct CUfunc_st* CUfunction;
typedef struct CUmod_st* CUmodule;
typedef struct CUstream_st* cudaStream_t;
typedef struct CUlinkState_st* CUlinkState;
typedef struct CUtexref_st* CUtexref;
typedef struct CUarray_st* CUarray;
typedef struct CUDA_ARRAY_DESCRIPTOR {
    CUarray_format Format;
    size_t Height;
    unsigned int NumChannels;
    size_t Width;
};

>>>>>>> 993ddc4a
// Error handling
CUresult cuGetErrorName(...) {
    return CUDA_SUCCESS;
}

CUresult cuGetErrorString(...) {
    return CUDA_SUCCESS;
}

// Primary context management
CUresult cuDevicePrimaryCtxRelease(...) {
    return CUDA_SUCCESS;
}

// Context management
CUresult cuCtxGetCurrent(...) {
    return CUDA_SUCCESS;
}

CUresult cuCtxSetCurrent(...) {
    return CUDA_SUCCESS;
}

CUresult cuCtxCreate(...) {
    return CUDA_SUCCESS;
}

CUresult cuCtxDestroy(...) {
    return CUDA_SUCCESS;
}


// Module load and kernel execution
CUresult cuLinkCreate (...) {
    return CUDA_SUCCESS;
}

CUresult cuLinkAddData(...) {
    return CUDA_SUCCESS;
}

CUresult cuLinkComplete(...) {
    return CUDA_SUCCESS;
}

CUresult cuLinkDestroy(...) {
    return CUDA_SUCCESS;
}

CUresult cuModuleLoad(...) {
    return CUDA_SUCCESS;
}

CUresult cuModuleLoadData(...) {
    return CUDA_SUCCESS;
}

CUresult cuModuleUnload(...) {
    return CUDA_SUCCESS;
}

CUresult cuModuleGetFunction(...) {
    return CUDA_SUCCESS;
}

CUresult cuModuleGetGlobal(...) {
    return CUDA_SUCCESS;
}

CUresult cuModuleGetTexRef(...) {
    return CUDA_SUCCESS;
}

CUresult cuLaunchKernel(...) {
    return CUDA_SUCCESS;
}

// Function attribute
CUresult cuFuncGetAttribute(...) {
    return CUDA_SUCCESS;
}

CUresult cuFuncSetAttribute(...) {
    return CUDA_SUCCESS;
}

// Texture reference
CUresult cuTexRefSetAddress (...) {
    return CUDA_SUCCESS;
}

CUresult cuTexRefSetAddress2D (...) {
    return CUDA_SUCCESS;
}

CUresult cuTexRefSetAddressMode (...) {
    return CUDA_SUCCESS;
}

CUresult cuTexRefSetArray (...) {
    return CUDA_SUCCESS;
}

CUresult cuTexRefSetBorderColor (...) {
    return CUDA_SUCCESS;
}

CUresult cuTexRefSetFilterMode (...) {
    return CUDA_SUCCESS;
}

CUresult cuTexRefSetFlags (...) {
    return CUDA_SUCCESS;
}

CUresult cuTexRefSetFormat (...) {
    return CUDA_SUCCESS;
}

CUresult cuTexRefSetMaxAnisotropy (...) {
    return CUDA_SUCCESS;
}

CUresult cuParamSetTexRef (...) {
    return CUDA_SUCCESS;
}

// Occupancy
typedef size_t (*CUoccupancyB2DSize)(int);

CUresult cuOccupancyMaxActiveBlocksPerMultiprocessor(...) {
    return CUDA_SUCCESS;
}

CUresult cuOccupancyMaxPotentialBlockSize(...) {
    return CUDA_SUCCESS;
}

///////////////////////////////////////////////////////////////////////////////
// cuda_runtime.h
///////////////////////////////////////////////////////////////////////////////

<<<<<<< HEAD
=======
typedef enum {
    cudaSuccess = 0,
    cudaErrorInvalidValue = 1,
    cudaErrorMemoryAllocation = 2,
} cudaError_t;
typedef enum {} cudaDataType;
enum cudaDeviceAttr {};
enum cudaMemoryAdvise {};
enum cudaMemcpyKind {};


typedef void (*cudaStreamCallback_t)(
    cudaStream_t stream, cudaError_t status, void* userData);

typedef cudaStreamCallback_t StreamCallback;


struct cudaPointerAttributes{
    int device;
    void* devicePointer;
    void* hostPointer;
    int isManaged;
    int memoryType;
};

typedef cudaPointerAttributes _PointerAttributes;


enum cudaChannelFormatKind {};
typedef unsigned long long cudaTextureObject_t;
enum cudaResourceType {};
enum cudaTextureAddressMode {};
enum cudaTextureFilterMode {};
enum cudaTextureReadMode {};
struct cudaResourceViewDesc;
typedef void* cudaArray_t;
struct cudaExtent {
    size_t width, height, depth;
};
struct cudaPos {
    size_t x, y, z;
};
struct cudaPitchedPtr {
    size_t pitch;
    void* ptr;
    size_t xsize, ysize;
};
typedef void* cudaMipmappedArray_t;
struct cudaMemcpy3DParms {
    cudaArray_t srcArray;
    struct cudaPos srcPos;
    struct cudaPitchedPtr srcPtr;
    cudaArray_t dstArray;
    struct cudaPos dstPos;
    struct cudaPitchedPtr dstPtr;
    struct cudaExtent extent;
    enum cudaMemcpyKind kind;
};
struct cudaChannelFormatDesc {
    int x, y, z, w;
    enum cudaChannelFormatKind f;
};
struct cudaResourceDesc {
    enum cudaResourceType resType;

    union {
        struct {
            cudaArray_t array;
        } array;
        struct {
            cudaMipmappedArray_t mipmap;
        } mipmap;
        struct {
            void *devPtr;
            struct cudaChannelFormatDesc desc;
            size_t sizeInBytes;
        } linear;
        struct {
            void *devPtr;
            struct cudaChannelFormatDesc desc;
            size_t width;
            size_t height;
            size_t pitchInBytes;
        } pitch2D;
    } res;
};
struct cudaTextureDesc {
    enum cudaTextureAddressMode addressMode[3];
    enum cudaTextureFilterMode filterMode;
    enum cudaTextureReadMode readMode;
    int sRGB;
    float borderColor[4];
    int normalizedCoords;
    unsigned int maxAnisotropy;
    enum cudaTextureFilterMode mipmapFilterMode;
    float mipmapLevelBias;
    float minMipmapLevelClamp;
    float maxMipmapLevelClamp;
};


>>>>>>> 993ddc4a
// Error handling
const char* cudaGetErrorName(...) {
    return NULL;
}

const char* cudaGetErrorString(...) {
    return NULL;
}

cudaError_t cudaGetLastError() {
    return cudaSuccess;
}


// Initialization
cudaError_t cudaDriverGetVersion(...) {
    return cudaSuccess;
}

cudaError_t cudaRuntimeGetVersion(...) {
    return cudaSuccess;
}


// CUdevice operations
cudaError_t cudaGetDevice(...) {
    return cudaSuccess;
}

cudaError_t cudaDeviceGetAttribute(...) {
    return cudaSuccess;
}

cudaError_t cudaGetDeviceCount(...) {
    return cudaSuccess;
}

cudaError_t cudaSetDevice(...) {
    return cudaSuccess;
}

cudaError_t cudaDeviceSynchronize() {
    return cudaSuccess;
}

cudaError_t cudaDeviceCanAccessPeer(...) {
    return cudaSuccess;
}

cudaError_t cudaDeviceEnablePeerAccess(...) {
    return cudaSuccess;
}


// Memory management
cudaError_t cudaMalloc(...) {
    return cudaSuccess;
}

cudaError_t cudaMalloc3DArray(...) {
    return cudaSuccess;
}

cudaError_t cudaMallocArray(...) {
    return cudaSuccess;
}

cudaError_t cudaHostAlloc(...) {
    return cudaSuccess;
}

cudaError_t cudaHostRegister(...) {
    return cudaSuccess;
}

cudaError_t cudaHostUnregister(...) {
    return cudaSuccess;
}

cudaError_t cudaMallocManaged(...) {
    return cudaSuccess;
}

int cudaFree(...) {
    return cudaSuccess;
}

cudaError_t cudaFreeArray(...) {
    return cudaSuccess;
}

cudaError_t cudaFreeHost(...) {
    return cudaSuccess;
}

int cudaMemGetInfo(...) {
    return cudaSuccess;
}

cudaError_t cudaMemcpy(...) {
    return cudaSuccess;
}

cudaError_t cudaMemcpyAsync(...) {
    return cudaSuccess;
}

cudaError_t cudaMemcpyPeer(...) {
    return cudaSuccess;
}

cudaError_t cudaMemcpyPeerAsync(...) {
    return cudaSuccess;
}

cudaError_t cudaMemcpy2D(...) {
    return cudaSuccess;
}

cudaError_t cudaMemcpy2DAsync(...) {
    return cudaSuccess;
}

cudaError_t cudaMemcpy2DFromArray(...) {
    return cudaSuccess;
}

cudaError_t cudaMemcpy2DFromArrayAsync(...) {
    return cudaSuccess;
}

cudaError_t cudaMemcpy2DToArray(...) {
    return cudaSuccess;
}

cudaError_t cudaMemcpy2DToArrayAsync(...) {
    return cudaSuccess;
}

cudaError_t cudaMemcpy3D(...) {
    return cudaSuccess;
}

cudaError_t cudaMemcpy3DAsync(...) {
    return cudaSuccess;
}

cudaError_t cudaMemset(...) {
    return cudaSuccess;
}

cudaError_t cudaMemsetAsync(...) {
    return cudaSuccess;
}

cudaError_t cudaMemAdvise(...) {
    return cudaSuccess;
}

cudaError_t cudaMemPrefetchAsync(...) {
    return cudaSuccess;
}


cudaError_t cudaPointerGetAttributes(...) {
    return cudaSuccess;
}


// Stream and Event
cudaError_t cudaStreamCreate(...) {
    return cudaSuccess;
}

cudaError_t cudaStreamCreateWithFlags(...) {
    return cudaSuccess;
}

cudaError_t cudaStreamDestroy(...) {
    return cudaSuccess;
}

cudaError_t cudaStreamSynchronize(...) {
    return cudaSuccess;
}

cudaError_t cudaStreamAddCallback(...) {
    return cudaSuccess;
}

cudaError_t cudaStreamQuery(...) {
    return cudaSuccess;
}

cudaError_t cudaStreamWaitEvent(...) {
    return cudaSuccess;
}

cudaError_t cudaEventCreate(...) {
    return cudaSuccess;
}

cudaError_t cudaEventCreateWithFlags(...) {
    return cudaSuccess;
}

cudaError_t cudaEventDestroy(...) {
    return cudaSuccess;
}

cudaError_t cudaEventElapsedTime(...) {
    return cudaSuccess;
}

cudaError_t cudaEventQuery(...) {
    return cudaSuccess;
}

cudaError_t cudaEventRecord(...) {
    return cudaSuccess;
}

cudaError_t cudaEventSynchronize(...) {
    return cudaSuccess;
}

<<<<<<< HEAD
=======

// Texture
cudaError_t cudaCreateTextureObject(...) {
    return cudaSuccess;
}

cudaError_t cudaDestroyTextureObject(...) {
    return cudaSuccess;
}

cudaError_t cudaGetChannelDesc(...) {
    return cudaSuccess;
}

cudaError_t cudaGetTextureObjectResourceDesc(...) {
    return cudaSuccess;
}

cudaError_t cudaGetTextureObjectTextureDesc(...) {
    return cudaSuccess;
}

cudaExtent make_cudaExtent(...) {
    struct cudaExtent ex = {0};
    return ex;
}

cudaPitchedPtr make_cudaPitchedPtr(...) {
    struct cudaPitchedPtr ptr = {0};
    return ptr;
}

cudaPos make_cudaPos(...) {
    struct cudaPos pos = {0};
    return pos;
}

///////////////////////////////////////////////////////////////////////////////
// cuComplex.h
///////////////////////////////////////////////////////////////////////////////

#include "cupy_cuComplex.h"
>>>>>>> 993ddc4a

///////////////////////////////////////////////////////////////////////////////
// cublas_v2.h
///////////////////////////////////////////////////////////////////////////////

// Context
cublasStatus_t cublasCreate(...) {
    return CUBLAS_STATUS_SUCCESS;
}

cublasStatus_t cublasDestroy(...) {
    return CUBLAS_STATUS_SUCCESS;
}

cublasStatus_t cublasGetVersion(...) {
    return CUBLAS_STATUS_SUCCESS;
}

cublasStatus_t cublasGetPointerMode(...) {
    return CUBLAS_STATUS_SUCCESS;
}

cublasStatus_t cublasSetPointerMode(...) {
    return CUBLAS_STATUS_SUCCESS;
}

// Stream
cublasStatus_t cublasSetStream(...) {
    return CUBLAS_STATUS_SUCCESS;
}

cublasStatus_t cublasGetStream(...) {
    return CUBLAS_STATUS_SUCCESS;
}

// Math Mode
cublasStatus_t cublasSetMathMode(...) {
    return CUBLAS_STATUS_SUCCESS;
}

cublasStatus_t cublasGetMathMode(...) {
    return CUBLAS_STATUS_SUCCESS;
}

// BLAS Level 1
cublasStatus_t cublasIsamax(...) {
    return CUBLAS_STATUS_SUCCESS;
}

cublasStatus_t cublasIsamin(...) {
    return CUBLAS_STATUS_SUCCESS;
}

cublasStatus_t cublasSasum(...) {
    return CUBLAS_STATUS_SUCCESS;
}

cublasStatus_t cublasSaxpy(...) {
    return CUBLAS_STATUS_SUCCESS;
}

cublasStatus_t cublasDaxpy(...) {
    return CUBLAS_STATUS_SUCCESS;
}

cublasStatus_t cublasSdot(...) {
    return CUBLAS_STATUS_SUCCESS;
}

cublasStatus_t cublasDdot(...) {
    return CUBLAS_STATUS_SUCCESS;
}

cublasStatus_t cublasCdotu(...) {
    return CUBLAS_STATUS_SUCCESS;
}

cublasStatus_t cublasCdotc(...) {
    return CUBLAS_STATUS_SUCCESS;
}

cublasStatus_t cublasZdotc(...) {
    return CUBLAS_STATUS_SUCCESS;
}

cublasStatus_t cublasZdotu(...) {
    return CUBLAS_STATUS_SUCCESS;
}

cublasStatus_t cublasSnrm2(...) {
    return CUBLAS_STATUS_SUCCESS;
}

cublasStatus_t cublasSscal(...) {
    return CUBLAS_STATUS_SUCCESS;
}


// BLAS Level 2
cublasStatus_t cublasSgemv(...) {
    return CUBLAS_STATUS_SUCCESS;
}

cublasStatus_t cublasDgemv(...) {
    return CUBLAS_STATUS_SUCCESS;
}


cublasStatus_t cublasCgemv(...) {
    return CUBLAS_STATUS_SUCCESS;
}

cublasStatus_t cublasZgemv(...) {
    return CUBLAS_STATUS_SUCCESS;
}

cublasStatus_t cublasSger(...) {
    return CUBLAS_STATUS_SUCCESS;
}

cublasStatus_t cublasDger(...) {
    return CUBLAS_STATUS_SUCCESS;
}

int cublasCgeru(...) {
    return 0;
}

int cublasCgerc(...) {
    return 0;
}

int cublasZgeru(...) {
    return 0;
}

int cublasZgerc(...) {
    return 0;
}

// BLAS Level 3
cublasStatus_t cublasSgemm(...) {
    return CUBLAS_STATUS_SUCCESS;
}

cublasStatus_t cublasDgemm(...) {
    return CUBLAS_STATUS_SUCCESS;
}


cublasStatus_t cublasCgemm(...) {
    return CUBLAS_STATUS_SUCCESS;
}

cublasStatus_t cublasZgemm(...) {
    return CUBLAS_STATUS_SUCCESS;
}

cublasStatus_t cublasSgemmBatched(...) {
    return CUBLAS_STATUS_SUCCESS;
}

cublasStatus_t cublasDgemmBatched(...) {
    return CUBLAS_STATUS_SUCCESS;
}

cublasStatus_t cublasCgemmBatched(...) {
    return CUBLAS_STATUS_SUCCESS;
}

cublasStatus_t cublasZgemmBatched(...) {
    return CUBLAS_STATUS_SUCCESS;
}

cublasStatus_t cublasSgemmStridedBatched(...) {
    return CUBLAS_STATUS_SUCCESS;
}

cublasStatus_t cublasDgemmStridedBatched(...) {
    return CUBLAS_STATUS_SUCCESS;
}

cublasStatus_t cublasCgemmStridedBatched(...) {
    return CUBLAS_STATUS_SUCCESS;
}

cublasStatus_t cublasZgemmStridedBatched(...) {
    return CUBLAS_STATUS_SUCCESS;
}

cublasStatus_t cublasSgemmEx(...) {
    return CUBLAS_STATUS_SUCCESS;
}

cublasStatus_t cublasGemmEx(...) {
    return CUBLAS_STATUS_SUCCESS;
}

cublasStatus_t cublasStrsm(...) {
    return CUBLAS_STATUS_SUCCESS;
}

cublasStatus_t cublasDtrsm(...) {
    return CUBLAS_STATUS_SUCCESS;
}

cublasStatus_t cublasCtrsm(...) {
    return CUBLAS_STATUS_SUCCESS;
}

cublasStatus_t cublasZtrsm(...) {
    return CUBLAS_STATUS_SUCCESS;
}


// BLAS extension
cublasStatus_t cublasSgeam(...) {
    return CUBLAS_STATUS_SUCCESS;
}

cublasStatus_t cublasDgeam(...) {
    return CUBLAS_STATUS_SUCCESS;
}

cublasStatus_t cublasSdgmm(...) {
    return CUBLAS_STATUS_SUCCESS;
}

cublasStatus_t cublasSgetrfBatched(...) {
    return CUBLAS_STATUS_SUCCESS;
}

cublasStatus_t cublasDgetrfBatched(...) {
    return CUBLAS_STATUS_SUCCESS;
}

cublasStatus_t cublasCgetrfBatched(...) {
    return CUBLAS_STATUS_SUCCESS;
}

cublasStatus_t cublasZgetrfBatched(...) {
    return CUBLAS_STATUS_SUCCESS;
}

cublasStatus_t cublasSgetriBatched(...) {
    return CUBLAS_STATUS_SUCCESS;
}

cublasStatus_t cublasDgetriBatched(...) {
    return CUBLAS_STATUS_SUCCESS;
}

cublasStatus_t cublasCgetriBatched(...) {
    return CUBLAS_STATUS_SUCCESS;
}

cublasStatus_t cublasZgetriBatched(...) {
    return CUBLAS_STATUS_SUCCESS;
}

cublasStatus_t cublasStrttp(...) {
    return CUBLAS_STATUS_SUCCESS;
}

cublasStatus_t cublasDtrttp(...) {
    return CUBLAS_STATUS_SUCCESS;
}

cublasStatus_t cublasStpttr(...) {
    return CUBLAS_STATUS_SUCCESS;
}

cublasStatus_t cublasDtpttr(...) {
    return CUBLAS_STATUS_SUCCESS;
}

///////////////////////////////////////////////////////////////////////////////
// curand.h
///////////////////////////////////////////////////////////////////////////////

typedef enum {} curandOrdering_t;
typedef enum {} curandRngType_t;
typedef enum {
    CURAND_STATUS_SUCCESS = 0,
} curandStatus_t;

typedef void* curandGenerator_t;


// curandGenerator_t
curandStatus_t curandCreateGenerator(...) {
    return CURAND_STATUS_SUCCESS;
}

curandStatus_t curandDestroyGenerator(...) {
    return CURAND_STATUS_SUCCESS;
}

curandStatus_t curandGetVersion(...) {
    return CURAND_STATUS_SUCCESS;
}


// Stream
curandStatus_t curandSetStream(...) {
    return CURAND_STATUS_SUCCESS;
}

curandStatus_t curandSetPseudoRandomGeneratorSeed(...) {
    return CURAND_STATUS_SUCCESS;
}

curandStatus_t curandSetGeneratorOffset(...) {
    return CURAND_STATUS_SUCCESS;
}

curandStatus_t curandSetGeneratorOrdering(...) {
    return CURAND_STATUS_SUCCESS;
}


// Generation functions
curandStatus_t curandGenerate(...) {
    return CURAND_STATUS_SUCCESS;
}

curandStatus_t curandGenerateLongLong(...) {
    return CURAND_STATUS_SUCCESS;
}

curandStatus_t curandGenerateUniform(...) {
    return CURAND_STATUS_SUCCESS;
}

curandStatus_t curandGenerateUniformDouble(...) {
    return CURAND_STATUS_SUCCESS;
}

curandStatus_t curandGenerateNormal(...) {
    return CURAND_STATUS_SUCCESS;
}

curandStatus_t curandGenerateNormalDouble(...) {
    return CURAND_STATUS_SUCCESS;
}

curandStatus_t curandGenerateLogNormal(...) {
    return CURAND_STATUS_SUCCESS;
}

curandStatus_t curandGenerateLogNormalDouble(...) {
    return CURAND_STATUS_SUCCESS;
}

curandStatus_t curandGeneratePoisson(...) {
    return CURAND_STATUS_SUCCESS;
}

///////////////////////////////////////////////////////////////////////////////
// cuda_profiler_api.h
///////////////////////////////////////////////////////////////////////////////

typedef enum {} cudaOutputMode_t;

cudaError_t cudaProfilerInitialize(...) {
  return cudaSuccess;
}

cudaError_t cudaProfilerStart() {
  return cudaSuccess;
}

cudaError_t cudaProfilerStop() {
  return cudaSuccess;
}

///////////////////////////////////////////////////////////////////////////////
// nvToolsExt.h
///////////////////////////////////////////////////////////////////////////////

#define NVTX_VERSION 1

typedef enum nvtxColorType_t
{
    NVTX_COLOR_UNKNOWN  = 0,
    NVTX_COLOR_ARGB     = 1
} nvtxColorType_t;

typedef enum nvtxMessageType_t
{
    NVTX_MESSAGE_UNKNOWN          = 0,
    NVTX_MESSAGE_TYPE_ASCII       = 1,
    NVTX_MESSAGE_TYPE_UNICODE     = 2,
} nvtxMessageType_t;

typedef union nvtxMessageValue_t
{
    const char* ascii;
    const wchar_t* unicode;
} nvtxMessageValue_t;

typedef struct nvtxEventAttributes_v1
{
    uint16_t version;
    uint16_t size;
    uint32_t category;
    int32_t colorType;
    uint32_t color;
    int32_t payloadType;
    int32_t reserved0;
    union payload_t
    {
        uint64_t ullValue;
        int64_t llValue;
        double dValue;
    } payload;
    int32_t messageType;
    nvtxMessageValue_t message;
} nvtxEventAttributes_v1;

typedef nvtxEventAttributes_v1 nvtxEventAttributes_t;

void nvtxMarkA(...) {
}

void nvtxMarkEx(...) {
}

int nvtxRangePushA(...) {
    return 0;
}

int nvtxRangePushEx(...) {
    return 0;
}

int nvtxRangePop() {
    return 0;
}

uint64_t nvtxRangeStartEx(...) {
    return 0;
}

void nvtxRangeEnd(...) {
}

} // extern "C"

#endif // #ifndef CUPY_NO_CUDA
#endif // #ifndef INCLUDE_GUARD_CUPY_CUDA_H<|MERGE_RESOLUTION|>--- conflicted
+++ resolved
@@ -57,45 +57,6 @@
 // cuda.h
 ///////////////////////////////////////////////////////////////////////////////
 
-<<<<<<< HEAD
-=======
-typedef int CUdevice;
-typedef enum {
-    CUDA_SUCCESS = 0,
-} CUresult;
-enum CUjit_option {};
-enum CUjitInputType {};
-enum CUfunction_attribute {};
-enum CUarray_format {};
-enum CUaddress_mode {};
-enum CUfilter_mode {};
-
-
-typedef void* CUdeviceptr;
-struct CUctx_st;
-struct CUevent_st;
-struct CUfunc_st;
-struct CUmod_st;
-struct CUstream_st;
-struct CUlinkState_st;
-
-
-typedef struct CUctx_st* CUcontext;
-typedef struct CUevent_st* cudaEvent_t;
-typedef struct CUfunc_st* CUfunction;
-typedef struct CUmod_st* CUmodule;
-typedef struct CUstream_st* cudaStream_t;
-typedef struct CUlinkState_st* CUlinkState;
-typedef struct CUtexref_st* CUtexref;
-typedef struct CUarray_st* CUarray;
-typedef struct CUDA_ARRAY_DESCRIPTOR {
-    CUarray_format Format;
-    size_t Height;
-    unsigned int NumChannels;
-    size_t Width;
-};
-
->>>>>>> 993ddc4a
 // Error handling
 CUresult cuGetErrorName(...) {
     return CUDA_SUCCESS;
@@ -238,110 +199,6 @@
 // cuda_runtime.h
 ///////////////////////////////////////////////////////////////////////////////
 
-<<<<<<< HEAD
-=======
-typedef enum {
-    cudaSuccess = 0,
-    cudaErrorInvalidValue = 1,
-    cudaErrorMemoryAllocation = 2,
-} cudaError_t;
-typedef enum {} cudaDataType;
-enum cudaDeviceAttr {};
-enum cudaMemoryAdvise {};
-enum cudaMemcpyKind {};
-
-
-typedef void (*cudaStreamCallback_t)(
-    cudaStream_t stream, cudaError_t status, void* userData);
-
-typedef cudaStreamCallback_t StreamCallback;
-
-
-struct cudaPointerAttributes{
-    int device;
-    void* devicePointer;
-    void* hostPointer;
-    int isManaged;
-    int memoryType;
-};
-
-typedef cudaPointerAttributes _PointerAttributes;
-
-
-enum cudaChannelFormatKind {};
-typedef unsigned long long cudaTextureObject_t;
-enum cudaResourceType {};
-enum cudaTextureAddressMode {};
-enum cudaTextureFilterMode {};
-enum cudaTextureReadMode {};
-struct cudaResourceViewDesc;
-typedef void* cudaArray_t;
-struct cudaExtent {
-    size_t width, height, depth;
-};
-struct cudaPos {
-    size_t x, y, z;
-};
-struct cudaPitchedPtr {
-    size_t pitch;
-    void* ptr;
-    size_t xsize, ysize;
-};
-typedef void* cudaMipmappedArray_t;
-struct cudaMemcpy3DParms {
-    cudaArray_t srcArray;
-    struct cudaPos srcPos;
-    struct cudaPitchedPtr srcPtr;
-    cudaArray_t dstArray;
-    struct cudaPos dstPos;
-    struct cudaPitchedPtr dstPtr;
-    struct cudaExtent extent;
-    enum cudaMemcpyKind kind;
-};
-struct cudaChannelFormatDesc {
-    int x, y, z, w;
-    enum cudaChannelFormatKind f;
-};
-struct cudaResourceDesc {
-    enum cudaResourceType resType;
-
-    union {
-        struct {
-            cudaArray_t array;
-        } array;
-        struct {
-            cudaMipmappedArray_t mipmap;
-        } mipmap;
-        struct {
-            void *devPtr;
-            struct cudaChannelFormatDesc desc;
-            size_t sizeInBytes;
-        } linear;
-        struct {
-            void *devPtr;
-            struct cudaChannelFormatDesc desc;
-            size_t width;
-            size_t height;
-            size_t pitchInBytes;
-        } pitch2D;
-    } res;
-};
-struct cudaTextureDesc {
-    enum cudaTextureAddressMode addressMode[3];
-    enum cudaTextureFilterMode filterMode;
-    enum cudaTextureReadMode readMode;
-    int sRGB;
-    float borderColor[4];
-    int normalizedCoords;
-    unsigned int maxAnisotropy;
-    enum cudaTextureFilterMode mipmapFilterMode;
-    float mipmapLevelBias;
-    float minMipmapLevelClamp;
-    float maxMipmapLevelClamp;
-};
-
-
->>>>>>> 993ddc4a
 // Error handling
 const char* cudaGetErrorName(...) {
     return NULL;
@@ -568,8 +425,6 @@
     return cudaSuccess;
 }
 
-<<<<<<< HEAD
-=======
 
 // Texture
 cudaError_t cudaCreateTextureObject(...) {
@@ -612,7 +467,6 @@
 ///////////////////////////////////////////////////////////////////////////////
 
 #include "cupy_cuComplex.h"
->>>>>>> 993ddc4a
 
 ///////////////////////////////////////////////////////////////////////////////
 // cublas_v2.h
