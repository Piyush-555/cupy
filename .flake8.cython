[flake8]
filename = *.pyx,*.px*
<<<<<<< HEAD
exclude = .eggs,*.egg,build,docs,.git
ignore = E901,E225,E226,E227,E999
=======
exclude = .eggs,*.egg,build
ignore = E225,E226,E227,E999
>>>>>>> bfc21dfa
<|MERGE_RESOLUTION|>--- conflicted
+++ resolved
@@ -1,9 +1,4 @@
 [flake8]
 filename = *.pyx,*.px*
-<<<<<<< HEAD
 exclude = .eggs,*.egg,build,docs,.git
-ignore = E901,E225,E226,E227,E999
-=======
-exclude = .eggs,*.egg,build
-ignore = E225,E226,E227,E999
->>>>>>> bfc21dfa
+ignore = E225,E226,E227,E999