--- conflicted
+++ resolved
@@ -183,7 +183,6 @@
 
 @testing.parameterize(
     *testing.product({
-<<<<<<< HEAD
         'shape': [(3, 4), (30, 40, 50)],
         'axis': [None, 0, 1],
         'keepdims': [True, False]
@@ -202,7 +201,50 @@
     @testing.numpy_cupy_allclose(rtol=1e-5)
     def test_nanmean_with_nan_float(self, xp, dtype):
         a = testing.shaped_random(self.shape, xp, dtype)
-=======
+
+        if a.dtype.kind not in 'biu':
+            a[1, :] = xp.nan
+            a[:, 3] = xp.nan
+
+        return xp.nanmean(a, axis=self.axis, keepdims=self.keepdims)
+
+
+@testing.gpu
+class TestNanMeanAdditional(unittest.TestCase):
+
+    @testing.for_all_dtypes(no_float16=True)
+    @testing.numpy_cupy_allclose(rtol=1e-5)
+    def test_nanmean_out(self, xp, dtype):
+        a = testing.shaped_random((10, 20, 30), xp, dtype)
+        z = xp.zeros((20, 30), dtype=dtype)
+
+        if a.dtype.kind not in 'biu':
+            a[1, :] = xp.nan
+            a[:, 3] = xp.nan
+
+        xp.nanmean(a, axis=0, out=z)
+        return z
+
+    @testing.slow
+    @testing.for_all_dtypes(no_float16=True)
+    @testing.numpy_cupy_allclose(rtol=1e-5)
+    def test_nanmean_huge(self, xp, dtype):
+        a = testing.shaped_random((1024, 512), xp, dtype)
+
+        if a.dtype.kind not in 'biu':
+            a[:512, :256] = xp.nan
+
+        return xp.nanmean(a, axis=1)
+
+    @testing.numpy_cupy_allclose(rtol=1e-4)
+    def test_nanmean_float16(self, xp):
+        a = testing.shaped_arange((2, 3), xp, numpy.float16)
+        a[0][0] = xp.nan
+        return xp.nanmean(a)
+
+
+@testing.parameterize(
+    *testing.product({
         'shape': [(3, 4), (4, 3, 5)],
         'axis': [None, 0, 1],
         'keepdims': [True, False],
@@ -238,25 +280,11 @@
     def test_nanvar_out(self, xp, dtype):
         a = testing.shaped_random((10, 20, 30), xp, dtype)
         z = xp.zeros((20, 30))
->>>>>>> 7d18da19
 
         if a.dtype.kind not in 'biu':
             a[1, :] = xp.nan
             a[:, 3] = xp.nan
 
-<<<<<<< HEAD
-        return xp.nanmean(a, axis=self.axis, keepdims=self.keepdims)
-
-
-@testing.gpu
-class TestNanMeanAdditional(unittest.TestCase):
-
-    @testing.for_all_dtypes(no_float16=True)
-    @testing.numpy_cupy_allclose(rtol=1e-5)
-    def test_nanmean_out(self, xp, dtype):
-        a = testing.shaped_random((10, 20, 30), xp, dtype)
-        z = xp.zeros((20, 30), dtype=dtype)
-=======
         xp.nanvar(a, axis=0, out=z)
         return z
 
@@ -282,21 +310,11 @@
     def test_nanstd_out(self, xp, dtype):
         a = testing.shaped_random((10, 20, 30), xp, dtype)
         z = xp.zeros((20, 30))
->>>>>>> 7d18da19
 
         if a.dtype.kind not in 'biu':
             a[1, :] = xp.nan
             a[:, 3] = xp.nan
 
-<<<<<<< HEAD
-        xp.nanmean(a, axis=0, out=z)
-        return z
-
-    @testing.slow
-    @testing.for_all_dtypes(no_float16=True)
-    @testing.numpy_cupy_allclose(rtol=1e-5)
-    def test_nanmean_huge(self, xp, dtype):
-=======
         xp.nanstd(a, axis=0, out=z)
         return z
 
@@ -304,26 +322,15 @@
     @testing.for_all_dtypes(no_float16=True, no_complex=True)
     @testing.numpy_cupy_allclose(rtol=1e-6)
     def test_nanstd_huge(self, xp, dtype):
->>>>>>> 7d18da19
         a = testing.shaped_random((1024, 512), xp, dtype)
 
         if a.dtype.kind not in 'biu':
             a[:512, :256] = xp.nan
 
-<<<<<<< HEAD
-        return xp.nanmean(a, axis=1)
-
-    @testing.numpy_cupy_allclose(rtol=1e-4)
-    def test_nanmean_float16(self, xp):
-        a = testing.shaped_arange((2, 3), xp, numpy.float16)
-        a[0][0] = xp.nan
-        return xp.nanmean(a)
-=======
         return xp.nanstd(a, axis=1)
 
     @testing.numpy_cupy_allclose(rtol=1e-4)
     def test_nanstd_float16(self, xp):
         a = testing.shaped_arange((4, 5), xp, numpy.float16)
         a[0][0] = xp.nan
-        return xp.nanstd(a, axis=1)
->>>>>>> 7d18da19
+        return xp.nanstd(a, axis=1)